# Byte-compiled / optimized / DLL files
__pycache__/
*.py[cod]
*$py.class

# C extensions
*.so

# Distribution / packaging
.Python
build/
develop-eggs/
dist/
downloads/
eggs/
.eggs/
lib/
lib64/
parts/
sdist/
var/
wheels/
pip-wheel-metadata/
share/python-wheels/
*.egg-info/
.installed.cfg
*.egg
MANIFEST

# PyInstaller
#  Usually these files are written by a python script from a template
#  before PyInstaller builds the exe, so as to inject date/other infos into it.
*.manifest
*.spec

# Installer logs
pip-log.txt
pip-delete-this-directory.txt

# Unit test / coverage reports
htmlcov/
.tox/
.nox/
.coverage
.coverage.*
.cache
nosetests.xml
coverage.xml
*.cover
*.py,cover
.hypothesis/
.pytest_cache/

# Translations
*.mo
*.pot

# Django stuff:
*.log
local_settings.py
db.sqlite3
db.sqlite3-journal

# Flask stuff:
instance/
.webassets-cache

# Scrapy stuff:
.scrapy

# Sphinx documentation
docs/_build/

# PyBuilder
target/

# Jupyter Notebook
.ipynb_checkpoints

# IPython
profile_default/
ipython_config.py

# pyenv
.python-version

# pipenv
#   According to pypa/pipenv#598, it is recommended to include Pipfile.lock in version control.
#   However, in case of collaboration, if having platform-specific dependencies or dependencies
#   having no cross-platform support, pipenv may install dependencies that don't work, or not
#   install all needed dependencies.
#Pipfile.lock

# PEP 582; used by e.g. github.com/David-OConnor/pyflow
__pypackages__/

# Celery stuff
celerybeat-schedule
celerybeat.pid

# SageMath parsed files
*.sage.py

# Environments
.env
.venv
env/
venv/
ENV/
env.bak/
venv.bak/

# Spyder project settings
.spyderproject
.spyproject

# Pycharm project settings
.idea

# Rope project settings
.ropeproject

# mkdocs documentation
/site

# mypy
.mypy_cache/
.dmypy.json
dmypy.json

# Pyre type checker
.pyre/
<<<<<<< HEAD

.vscode/launch.json
=======
# outputs folder
*DLIT_outputs*
>>>>>>> 483f71b4
<|MERGE_RESOLUTION|>--- conflicted
+++ resolved
@@ -130,10 +130,8 @@
 
 # Pyre type checker
 .pyre/
-<<<<<<< HEAD
-
-.vscode/launch.json
-=======
 # outputs folder
 *DLIT_outputs*
->>>>>>> 483f71b4
+
+#launch.json
+.vscode/launch.json