--- conflicted
+++ resolved
@@ -1,5 +1,4 @@
 # Required libraries
-<<<<<<< HEAD
 geopandas >= 0.12.2
 strictyaml >= 1.6.2
 matplotlib >= 3.6.2
@@ -9,16 +8,4 @@
 openpyxl >= 3.0.10
 tqdm >= 4.64.1
 jinja2 >= 3.1.2
-=======
-geopandas>=0.12.2
-strictyaml
-matplotlib>=3.6.2
-pandas>=1.5.2
-numpy>=1.23.5
-pydantic>=1.10.2
-openpyxl>=3.0.10
-tqdm>=4.64.1
-# python>=3.11.0
-jinja2>=
-folium
->>>>>>> 30aaa3f7
+folium