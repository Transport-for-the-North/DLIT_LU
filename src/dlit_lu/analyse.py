--- conflicted
+++ resolved
@@ -1808,43 +1808,6 @@
         incomplete_output[key] = smart_concat(incomplete)
         wrong_format_output[key] = smart_concat(formatting)
 
-<<<<<<< HEAD
-        elif len(out_of_date) == 1:
-            out_of_date_output[key] = out_of_date[0]
-
-        else:
-            out_of_date_output[key] = (
-                pd.concat(out_of_date)
-                .drop_duplicates(subset=["site_reference_id", "site_name"])
-                .sort_values("site_reference_id")
-            )
-        if len(incomplete) == 0:
-            raise ValueError("No columns specified")
-
-        elif len(incomplete) == 1:
-            incomplete_output[key] = incomplete[0]
-
-        else:
-            incomplete_output[key] = (
-                pd.concat(incomplete)
-                .drop_duplicates(subset=["site_reference_id"])
-                .sort_values("site_reference_id")
-            )
-
-        if len(formatting) == 0:
-            raise ValueError("No columns specified")
-
-        elif len(formatting) == 1:
-            wrong_format_output[key] = formatting[0]
-
-        else:
-            wrong_format_output[key] = (
-                pd.concat(formatting)
-                .drop_duplicates(subset=["site_reference_id"])
-                .sort_values("site_reference_id")
-            )
-=======
->>>>>>> 727b21bb
         temp = pd.concat(
             [
                 wrong_format_output[key],
