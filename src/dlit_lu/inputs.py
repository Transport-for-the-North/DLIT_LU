"""handles reading config file
"""
# standard imports
import json
import pathlib
from typing import Optional
import os
import dataclasses
# third party imports
import pydantic
import caf.toolkit

<<<<<<< HEAD
AVERAGE_INFILLING_VALUES_FILE = "infilling_average_values.yml"


class BaseConfig(pydantic.BaseModel):
    r"""Base class for storing model parameters.

    Contains functionality for reading / writing parameters to
    config files in the YAML format. Class copied from NorMITs-Demand, source:
    https://github.com/Transport-for-the-North/NorMITs-Demand/blob/4b58a06c8ff6240d443b2dd5a3d9717e78a5afcc/normits_demand/utils/config_base.py)

    See Also
    --------
    [pydantic docs](https://pydantic-docs.helpmanual.io/):
        for more information about using pydantic's model classes.
    `pydantic.BaseModel`: which handles converting data to Python types.
    `pydantic.validator`: which allows additional custom validation methods.
    """

    @classmethod
    def from_yaml(cls, text: str):
        """Parse class attributes from YAML `text`.

        Parameters
        ----------
        text : str
            YAML formatted string, with parameters for
            the class attributes.

        Returns
        -------
        Instance of self
            Instance of class with attributes filled in from
            the YAML data.
        """
        data = strictyaml.load(text).data
        return cls.parse_obj(data)

    @classmethod
    def load_yaml(cls, path: pathlib.Path):
        """Read YAML file and load the data using `from_yaml`.

        Parameters
        ----------
        path : pathlib.Path
            Path to YAML file containing parameters.

        Returns
        -------
        Instance of self
            Instance of class with attributes filled in from
            the YAML data.
        """
        with open(path, "rt") as file:
            text = file.read()
        return cls.from_yaml(text)

    def to_yaml(self) -> str:
        """Convert attributes from self to YAML string.

        Returns
        -------
        str
            YAML formatted string with the data from
            the class attributes.
        """
        # Use pydantic to convert all types to json compatiable,
        # then convert this back to a dictionary to dump to YAML
        json_dict = json.loads(self.json())
        return strictyaml.as_document(json_dict).as_yaml()

    def save_yaml(self, path: pathlib.Path) -> None:
        """Write data from self to a YAML file.

        Parameters
        ----------
        path : pathlib.Path
            Path to YAML file to output.
        """
        with open(path, "wt") as file:
            file.write(self.to_yaml())


@dataclasses.dataclass
class InfillConfig:
    """
    Manages
=======
class DLitConfig(caf.toolkit.BaseConfig):
    """Manages reading / writing the tool's config file.

>>>>>>> b51d32dc

    Parameters
    ----------
    combined_sheet_name: str
        name of the combined sheet within the D-Log file
    residential_sheet_name: str
        name of the residential sheet within the D-log file
    employment_sheet_name: str
        name of the employment sheet within the D-log file
    mixed_sheet_name: str
        name of the mixed sheet within the D-log file
    dlog_column_names_path: pathlib.Path
        path to column names in the dlog. contains column names for each
        sheet and column names to drop for all sheets
    user_input_path: pathlib.Path
        Path to file when user inpjut file with but read/written
    valid_luc_path: pathlib.Path
        path to valid land_use codes file
    out_of_date_luc_path: pathlib.Path
        path to out of date land use codes file
    incomplete_luc_path: pathlib.Path
        path to incomplete land use codes file
    known_invalid_luc_path: pathlib.Path
        path to known invalid land use codes and their replacements
    regions_shapefiles_path: pathlib.Path
        path to LPA regions shapefile

    """
    combined_sheet_name: str
    residential_sheet_name: str
    employment_sheet_name: str
    mixed_sheet_name: str
    dlog_column_names_path: pathlib.Path
    user_input_path: pathlib.Path
    valid_luc_path: pathlib.Path
    out_of_date_luc_path: pathlib.Path
    incomplete_luc_path: pathlib.Path
    known_invalid_luc_path: pathlib.Path
    regions_shapefiles_path: pathlib.Path

    def check_params(self) -> None:
        """performs checks as to whether values exist

        if path is a read file will also check if path is valid

        Raises
        ------
        ValueError
            if parameters are incomplete
        ValueError
            if read paths are invalid
        """        
        str_params = [
            self.combined_sheet_name,
            self.residential_sheet_name,
            self.employment_sheet_name,
            self.mixed_sheet_name,
        ]
        read_path_params = [
            self.dlog_column_names_path,
            self.valid_luc_path,
            self.out_of_date_luc_path,
            self.incomplete_luc_path,
            self.known_invalid_luc_path,
            self.regions_shapefiles_path,
        ]
        write_path_params = [
            self.user_input_path,
        ]
        for param in write_path_params + read_path_params + str_params:
            if param is None:
                raise ValueError("Infill Parameters incomplete, please"
                    " complete these within the config file before continuing. Cheers!")

        for param in read_path_params:
            if not os.path.exists(param):
                raise ValueError("Infill parameters contains write file paths"
                    " that do not exist. Please update the config file before continuing. Cheers!")


@dataclasses.dataclass
class LandUseConfig:
    """Manages reading / writing the tool's config file.


    Parameters
    ----------
    land_use_input: pathlib.Path
        path to land use input (output of infill)
    msoa_shapefile_path: pathlib.Path
        path to msoa shape file
    msoa_dwelling_pop_path: pathlib.Path
        path to msoa dwelling population file 
    msoa_traveller_type_path: pathlib.Path
        path to msoa split of traveller type
    msoa_jobs_path: pathlib.Path
        path to msoa split of jobs
    employment_density_matrix_path: pathlib.Path
        path to employment density matrix
    luc_sic_conversion_path: pathlib.Path
        path to land use code to SIC code conversion matrix
    """
    land_use_input: Optional[pathlib.Path]
    msoa_shapefile_path: pathlib.Path
    msoa_dwelling_pop_path: pathlib.Path
    msoa_traveller_type_path: pathlib.Path
    msoa_jobs_path: pathlib.Path
    employment_density_matrix_path: pathlib.Path
    luc_sic_conversion_path: pathlib.Path

    def check_params(self) -> None:
        """performs checks as to whether values exist

        if path is a read file will also check if path is valid

        Raises
        ------
        ValueError
            if parameters are incomplete
        ValueError
            if read paths are invalid
        """        

        read_path_params = [
            self.msoa_shapefile_path,
            self.msoa_dwelling_pop_path,
            self.msoa_traveller_type_path,
            self.msoa_jobs_path,
            self.employment_density_matrix_path,
            self.luc_sic_conversion_path,
        ]
        write_path_params = [

        ]
        for param in read_path_params + write_path_params:
            if param is None:
                raise ValueError("Land use parameters incomplete, please"
                                 " complete these within the config file before continuing. Cheers!")
        for param in read_path_params:
            if not os.path.exists(param) or param == pathlib.Path("."):
                raise ValueError("Land use parameters contains write file paths"
                                 " that do not exist. Please update the config file before continuing. Cheers!")


class DLitConfig(BaseConfig):
    """Manages reading / writing the tool's config file.


    Parameters
    ----------
    run_infill: bool
        whether to run the infilling module
    run_land_use: bool
        whether to run the land use module
    output_folder: pathlib.Path
        output folder file path
    proposed_luc_split_path: pathlib.Path
        path to proposed land use split (output from infill)
    existing_luc_split_path: pathlib.Path
        path to existing land use split (output from infill) 
    dlog_input_file: pathlib.Path
        path to D-log file
    lookups_sheet_name: str
        name of lookup sheet in D-Log
    infill: Optional[InfillConfig]
        infilling config parameters
    land_use: Optional[LandUseConfig]
        land use config parameters

    Raises
    ------
    ValueError
        file doesn't exisit
    """
    # set up
    run_infill: bool
    run_land_use: bool

    # mandatory
    output_folder: pathlib.Path
    proposed_luc_split_path: pathlib.Path
    existing_luc_split_path: pathlib.Path
    dlog_input_file: pathlib.Path
    lookups_sheet_name: str

    # required for infill
    infill: Optional[InfillConfig]

    land_use: Optional[LandUseConfig]

    # required for land use

    @pydantic.validator(
        "dlog_input_file",
    )
    def _file_exists(  # Validator is class method pylint: disable=no-self-argument
        cls, value: pathlib.Path
    ) -> pathlib.Path:
        if not value.is_file():
            raise ValueError(f"file doesn't exist: {value}")
        return value

    def check_inputs(self) -> None:
        if self.run_land_use:
            self.land_use.check_params()
        if self.run_infill:
            self.infill.check_params()

        if (not self.run_infill) and self.run_land_use:
            if self.land_use.land_use_input is None:
                raise ValueError(
                    "Land use input path is required when not running infilling module")
            if not os.path.exists(self.land_use.land_use_input
                    ) or self.land_use.land_use_input == pathlib.Path("."):
                raise ValueError("Land use input path is not valid")


class InfillingAverages(BaseConfig):
    average_res_area: float
    average_emp_area: float
    average_mix_area: float
    average_gfa_site_area_ratio: float
    average_dwelling_site_area_ratio: float<|MERGE_RESOLUTION|>--- conflicted
+++ resolved
@@ -10,98 +10,12 @@
 import pydantic
 import caf.toolkit
 
-<<<<<<< HEAD
 AVERAGE_INFILLING_VALUES_FILE = "infilling_average_values.yml"
 
 
-class BaseConfig(pydantic.BaseModel):
-    r"""Base class for storing model parameters.
-
-    Contains functionality for reading / writing parameters to
-    config files in the YAML format. Class copied from NorMITs-Demand, source:
-    https://github.com/Transport-for-the-North/NorMITs-Demand/blob/4b58a06c8ff6240d443b2dd5a3d9717e78a5afcc/normits_demand/utils/config_base.py)
-
-    See Also
-    --------
-    [pydantic docs](https://pydantic-docs.helpmanual.io/):
-        for more information about using pydantic's model classes.
-    `pydantic.BaseModel`: which handles converting data to Python types.
-    `pydantic.validator`: which allows additional custom validation methods.
-    """
-
-    @classmethod
-    def from_yaml(cls, text: str):
-        """Parse class attributes from YAML `text`.
-
-        Parameters
-        ----------
-        text : str
-            YAML formatted string, with parameters for
-            the class attributes.
-
-        Returns
-        -------
-        Instance of self
-            Instance of class with attributes filled in from
-            the YAML data.
-        """
-        data = strictyaml.load(text).data
-        return cls.parse_obj(data)
-
-    @classmethod
-    def load_yaml(cls, path: pathlib.Path):
-        """Read YAML file and load the data using `from_yaml`.
-
-        Parameters
-        ----------
-        path : pathlib.Path
-            Path to YAML file containing parameters.
-
-        Returns
-        -------
-        Instance of self
-            Instance of class with attributes filled in from
-            the YAML data.
-        """
-        with open(path, "rt") as file:
-            text = file.read()
-        return cls.from_yaml(text)
-
-    def to_yaml(self) -> str:
-        """Convert attributes from self to YAML string.
-
-        Returns
-        -------
-        str
-            YAML formatted string with the data from
-            the class attributes.
-        """
-        # Use pydantic to convert all types to json compatiable,
-        # then convert this back to a dictionary to dump to YAML
-        json_dict = json.loads(self.json())
-        return strictyaml.as_document(json_dict).as_yaml()
-
-    def save_yaml(self, path: pathlib.Path) -> None:
-        """Write data from self to a YAML file.
-
-        Parameters
-        ----------
-        path : pathlib.Path
-            Path to YAML file to output.
-        """
-        with open(path, "wt") as file:
-            file.write(self.to_yaml())
-
-
-@dataclasses.dataclass
-class InfillConfig:
-    """
-    Manages
-=======
 class DLitConfig(caf.toolkit.BaseConfig):
     """Manages reading / writing the tool's config file.
 
->>>>>>> b51d32dc
 
     Parameters
     ----------
