"""Automatically fixes and infills data where possible

    IN PROGRESS
"""
# standard imports
import logging
from typing import Optional
<<<<<<< HEAD
import pathlib
=======

>>>>>>> 30aaa3f7
# third party imports
import pandas as pd
import numpy as np

# local imports
from dlit_lu import global_classes, utilities, analyse, inputs

# constants
LOG = logging.getLogger(__name__)


def fix_inavlid_syntax(
    data: global_classes.DLogData,
    auxiliary_data: global_classes.AuxiliaryData,
) -> global_classes.DLogData:
    """fixes invalid syntax issues with inputted data data

    IN PROGRESS

    Parameters
    ----------
    data : global_classes.DLogData
        contains data to be tested should contain the filter columns outputted from analyse module
    auxiliary_data : global_classes.AuxiliaryData
        auxiliary data outted from parser

    Returns
    -------
    global_classes.DLogData
        data with syntax issues fixed
    """
    LOG.info("performing automatic syntax fixes")
    data_dict = {
        "residential": data.residential_data,
        "employment": data.employment_data,
        "mixed": data.mixed_data,
    }

    # define columns

    land_use_columns = {
        "residential": ["existing_land_use"],
        "employment": ["existing_land_use", "proposed_land_use"],
        "mixed": ["existing_land_use", "proposed_land_use"],
    }

    # TODO does not include dwelling units for mixed, currently fixed manually
    data_dict = utilities.to_dict(data)

    corrected_format = fix_site_ref_id(data_dict)

    corrected_format = incorrect_luc_formatting(
        corrected_format, land_use_columns, auxiliary_data
    )

    return global_classes.DLogData(
        None,
        corrected_format["residential"],
        corrected_format["employment"],
        corrected_format["mixed"],
        data.lookup,
    )


<<<<<<< HEAD
def infill_data(data: global_classes.DLogData,
                auxiliary_data: global_classes.AuxiliaryData,
                output_folder:pathlib.Path) -> global_classes.DLogData:
=======
def infill_data(
    data: global_classes.DLogData,
    auxiliary_data: global_classes.AuxiliaryData,
) -> global_classes.DLogData:
>>>>>>> 30aaa3f7
    """Infills data for which assumptions are required

    infills missing areas, units, land use codes with multiple possible values

    Parameters
    ----------
    data : global_classes.DLogData
        data to infill
    auxiliary_data : global_classes.AuxiliaryData
        auxiliary data from parser

    Returns
    -------
    global_classes.DLogData
        infilled data
    """
    LOG.info("performing automatic infilling fixes")
    data_dict = {
        "residential": data.residential_data,
        "employment": data.employment_data,
        "mixed": data.mixed_data,
    }

    # define columns
    area_columns_list = {
        "residential": ["total_site_area_size_hectares"],
        "employment": ["site_area_ha"],
        "mixed": ["total_area_ha"],
    }

    area_columns = {
        "residential": "total_site_area_size_hectares",
        "employment": "site_area_ha",
        "mixed": "total_area_ha",
    }

    land_use_columns = {
        "residential": ["existing_land_use"],
        "employment": ["existing_land_use", "proposed_land_use"],
        "mixed": ["existing_land_use", "proposed_land_use"],
    }

    units_columnns = {
        "residential": ["units_(dwellings)", "total_units"],
        "employment": ["total_area_sqm", "units_(floorspace)"],
        "mixed": ["floorspace_sqm", "units_(floorspace)"],
    }

    # calculate ratios

    dwelling_area_ratio = unit_area_ratio(
        dict((k, data_dict[k]) for k in (["residential", "mixed"])),
        {"residential": "total_units", "mixed": "dwellings"},
        dict((k, area_columns[k]) for k in (["residential", "mixed"])),
    )

    floorspace_area_ratio = unit_area_ratio(
        dict((k, data_dict[k]) for k in (["employment", "mixed"])),
        {"employment": "total_area_sqm", "mixed": "floorspace_sqm"},
        dict((k, area_columns[k]) for k in (["employment", "mixed"])),
    )

    average_area = calculate_average(data_dict, area_columns_list)
    
    inputs.InfillingAverages(
        average_res_area = average_area["residential"],
        average_emp_area= average_area["employment"],
        average_mix_area=average_area["mixed"],
        average_gfa_site_area_ratio=floorspace_area_ratio,
        average_dwelling_site_area_ratio= dwelling_area_ratio,
        ).save_yaml(output_folder/inputs.AVERAGE_INFILLING_VALUES_FILE)
    # infill values
<<<<<<< HEAD
    corrected_format = infill_missing_site_area(data_dict, area_columns_list,
                                                [0, "-"],average_area)
    corrected_format = infill_units(corrected_format, units_columnns,
                                    area_columns, ["-", 0],
                                    {"residential": dwelling_area_ratio,
                                     "employment": floorspace_area_ratio,
                                     "mixed": floorspace_area_ratio})

    corrected_format["mixed"] = infill_units({"mixed": corrected_format["mixed"]},
                                             {"mixed": ["dwellings", "units_(dwellings)"]}, {
        "mixed": "total_area_ha"}, ["-", 0],
        {"mixed": dwelling_area_ratio})["mixed"]
=======
    corrected_format = infill_missing_site_area(
        data_dict,
        area_columns_list,
        [0, "-"],
        dict((k, float(average_area)) for k in (data_dict)),
    )
    corrected_format = infill_units(
        corrected_format,
        units_columnns,
        area_columns,
        ["-", 0],
        {
            "residential": dwelling_area_ratio,
            "employment": floorspace_area_ratio,
            "mixed": floorspace_area_ratio,
        },
    )

    corrected_format["mixed"] = infill_units(
        {"mixed": corrected_format["mixed"]},
        {"mixed": ["dwellings", "units_(dwellings)"]},
        {"mixed": "total_area_ha"},
        ["-", 0],
        {"mixed": dwelling_area_ratio},
    )["mixed"]
>>>>>>> 30aaa3f7

    corrected_format = old_incomplete_known_luc(
        corrected_format, land_use_columns, auxiliary_data
    )

    corrected_format = fix_missing_lucs(
        corrected_format,
        land_use_columns,
        ["unknown", "mixed"],
        auxiliary_data.allowed_codes["land_use_codes"].to_list(),
    )

<<<<<<< HEAD
    corrected_format = fix_undefined_invalid_luc(corrected_format, land_use_columns,
                                                 auxiliary_data.allowed_codes["land_use_codes"].to_list(
                                                 ),
                                                 auxiliary_data,
                                                 {"existing_land_use": "other_issues_existing_land_use_code",
                                                  "proposed_land_use": "other_issues_proposed_land_use_code"})
=======
    corrected_format = fix_undefined_invalid_luc(
        corrected_format,
        land_use_columns,
        auxiliary_data.allowed_codes["land_use_codes"].to_list(),
        auxiliary_data,
        {
            "existing_land_use": "other_issues_existing_land_use_code",
            "proposed_land_use": "other_issues_proposed_land_use_code",
        },
    )
>>>>>>> 30aaa3f7

    corrected_format = infill_missing_tag(corrected_format)

    corrected_format = infill_missing_years(
        corrected_format, data.lookup.webtag
    )

    return global_classes.DLogData(
        None,
        corrected_format["residential"],
        corrected_format["employment"],
        corrected_format["mixed"],
        data.lookup,
    )


def incorrect_luc_formatting(
    data: dict[str, pd.DataFrame],
    columns: dict[str, list[str]],
    auxiliary_data: global_classes.AuxiliaryData,
) -> dict[str, pd.DataFrame]:
    """fixes data with invalid land use code formatting

    Parameters
    ----------
    data : dict[str, pd.DataFrame]
        data to be fixed
    columns : dict[str, list[str]]
        columns that contain data that reqiures fixing
        should have identical keys to data
    auxiliary_data : global_classes.AuxiliaryData
        auxiliary_data outputted from parser

    Returns
    -------
    dict[str, pd.DataFrame]
        data with repaired land use codes
    """
    possible_error_codes = [
        s
        for s in auxiliary_data.allowed_codes["land_use_codes"].tolist()
        if "(" in s or ")" in s
    ]
    wrong_format_check = [
        s.replace("(", "").replace(")", "")
        for s in possible_error_codes
    ]
    format_lookup = pd.DataFrame(
        [possible_error_codes, wrong_format_check]
    ).transpose()
    format_lookup.columns = ["land_use_code", "incorrect_format"]
    format_lookup = format_lookup.append(
        {"land_use_code": "sg", "incorrect_format": "suigeneris"},
        ignore_index=True,
    )

    fixed_format = {}

    # no assumption required
    for key, value in data.items():
        # this ensures fixed format is a copy, not a pointer
        fixed_format[key] = value.copy()
        for column in columns[key]:
            fixed_format[key][column] = fixed_format[key][column].apply(
                find_and_replace_luc,
                lookup_table=format_lookup,
                find_column_name="incorrect_format",
                replace_column_name="land_use_code",
            )

    return fixed_format


def calc_average_years_webtag_certainty(
    data: dict[str, pd.DataFrame], webtag_lookup: pd.DataFrame,
) -> dict[int, list[int]]:
    """calculates the mode start and end year for each catergory of webtag certainty

    ignores "not specified", uses the webtag certainty id as the key
    in the output

    Parameters
    ----------
    data : pd.DataFrame
        data to analyse
    webtag_lookup : pd.DataFrame
        webtag lookup
    years_lookup : pd.DataFrame
        years lookup

    Returns
    -------
    dict[int, list[int]]
        average years
    """
    average_years = {}

    for id_ in webtag_lookup.index:
        if id_ == 0:
            continue
        all_start_years = pd.Series([])
        all_end_years = pd.Series([])
        for _, value in data.items():
            # filter df for each webtag status without missing years
            filtered_value = value[value["missing_years"] == False]
            filtered_value = filtered_value[
                value["web_tag_certainty_id"] == id_
            ]

            all_start_years = all_start_years.append(
                filtered_value["start_year_id"], ignore_index=True
            )
            all_end_years = all_end_years.append(
                filtered_value["end_year_id"], ignore_index=True
            )
        mode_start_year = all_start_years.mode().values[0]
        mode_end_year = all_end_years.mode().values[0]

        if mode_start_year > mode_end_year:
            LOG.warning(
                f"infilled years for TAG status {webtag_lookup[id_]} have end years"
                " that are before start years, setting end"
                " year equal to start year ({mode_start_year})"
            )

            mode_end_year = mode_start_year
        average_years[id_] = [mode_start_year, mode_end_year]

    return average_years


def infill_missing_tag(
    data: dict[str, pd.DataFrame]
) -> dict[str, pd.DataFrame]:
    """infills TAG certainty where it is not specified

    the infill value is determined from the planning and/or construction status

    Parameters
    ----------
    data : dict[str, pd.DataFrame]
        data to infill

    Returns
    -------
    dict[str, pd.DataFrame]
        infilled data
    """
    infilled_data = {}
    infill_lookup = {
        "permissioned": 2,
        "not_permissioned_no_years": 4,
        "not_permissioned_with_years": 3,
        "not_specified_in_construction": 1,
        "not_specified_not_started_specified": 4,
    }

    for key, value in data.items():

        to_be_infilled = value.copy()
        missing_tag = value[value["web_tag_certainty_id"] == 0]

        # permissioned
        missing_tag_permissioned = missing_tag.loc[
            missing_tag["planning_status_id"] == 2, :
        ]

        missing_tag_permissioned.loc[
            :, "web_tag_certainty_id"
        ] = infill_lookup["permissioned"]

        # not permissioned
        missing_tag_not_permissioned = missing_tag[
            missing_tag["planning_status_id"] == 1
        ]

        # without_years
<<<<<<< HEAD
        missing_tag_not_permissioned.loc[missing_tag_not_permissioned["missing_years"] ==
                                         True, "web_tag_certainty_id"] = infill_lookup["not_permissioned_no_years"]

        # with_years
        missing_tag_not_permissioned.loc[missing_tag_not_permissioned["missing_years"] ==
                                         False, "web_tag_certainty_id"] = infill_lookup["not_permissioned_with_years"]
=======
        missing_tag_not_permissioned.loc[
            missing_tag_not_permissioned["missing_years"] == True,
            "web_tag_certainty_id",
        ] = infill_lookup["not_permissioned_no_years"]

        # with_years
        missing_tag_not_permissioned.loc[
            missing_tag_not_permissioned["missing_years"] == False,
            "web_tag_certainty_id",
        ] = infill_lookup["not_permissioned_with_years"]
>>>>>>> 30aaa3f7

        # not specified
        missing_tag_not_spec = missing_tag.loc[
            missing_tag["planning_status_id"] == 0, :
        ]

        # completed or undergoing constructiom
        completed_undergoing_constr = (
            pd.DataFrame(
                [
                    missing_tag_not_spec["construction_status_id"] == 2,
                    missing_tag_not_spec["construction_status_id"] == 3,
                ]
            )
            .transpose()
            .any(axis=1)
        )

<<<<<<< HEAD
        missing_tag_not_spec.loc[completed_undergoing_constr,
                                 "web_tag_certainty_id"] = infill_lookup["not_specified_in_construction"]

        # not started/not specified
        missing_tag_not_spec.loc[~completed_undergoing_constr,
                                 "web_tag_certainty_id"] = infill_lookup["not_specified_not_started_specified"]
=======
        missing_tag_not_spec.loc[
            completed_undergoing_constr, "web_tag_certainty_id"
        ] = infill_lookup["not_specified_in_construction"]

        # not started/not specified
        missing_tag_not_spec.loc[
            ~completed_undergoing_constr, "web_tag_certainty_id"
        ] = infill_lookup["not_specified_not_started_specified"]
>>>>>>> 30aaa3f7

        # infill
        to_be_infilled.loc[
            missing_tag_permissioned.index, :
        ] = missing_tag_permissioned
        to_be_infilled.loc[
            missing_tag_not_permissioned.index, :
        ] = missing_tag_not_permissioned
        to_be_infilled.loc[
            missing_tag_not_spec.index, :
        ] = missing_tag_not_spec

        infilled_data[key] = to_be_infilled

    return infilled_data


def infill_one_missing_year(
    data: dict[str, pd.DataFrame], average_years: dict[int, list[int]]
) -> dict[str, pd.DataFrame]:
    """infills start/end year when end/start year is present

    takes the average periods for each tag status and uses that to
    infill. if this will result in an invalid year, the missing year
    will be infilled with the existing year.

    Parameters
    ----------
    data : dict[str, pd.DataFrame]
        data to infill
    average_years : dict[int, list[int]]
        average year for each tag status

    Returns
    -------
    dict[str, pd.DataFrame]
        infilled years
    """

<<<<<<< HEAD
    missing_start_id = analyse.find_multiple_missing_values(data,
                                                            dict((k, ["start_year_id"])
                                                                 for k in data.keys()),
                                                            dict((k, [14, ""]) for k in data.keys()))

    missing_end_id = analyse.find_multiple_missing_values(data,
                                                          dict((k, ["end_year_id"])
                                                               for k in data.keys()),
                                                          dict((k, [14, ""]) for k in data.keys()))
=======
    missing_start_id = analyse.find_multiple_missing_values(
        data,
        dict((k, ["start_year_id"]) for k in data.keys()),
        dict((k, [14, ""]) for k in data.keys()),
    )

    missing_end_id = analyse.find_multiple_missing_values(
        data,
        dict((k, ["end_year_id"]) for k in data.keys()),
        dict((k, [14, ""]) for k in data.keys()),
    )
>>>>>>> 30aaa3f7

    fixed = {}

    for key, value in data.items():
        fixed_data = value.copy()
        for id_, average_year in average_years.items():
            to_be_fixed = fixed_data[
                fixed_data["web_tag_certainty_id"] == id_
            ].copy()
            period = average_year[1] - average_year[0]
            no_start_index = missing_start_id[key][
                missing_start_id[key]["web_tag_certainty_id"] == id_
            ].index
            no_end_index = missing_end_id[key][
                missing_end_id[key]["web_tag_certainty_id"] == id_
            ].index
            end_no_start = no_start_index[
                ~no_start_index.isin(no_end_index)
            ]
            start_no_end = no_end_index[
                ~no_end_index.isin(no_start_index)
            ]

            end_no_start_values = to_be_fixed.loc[end_no_start]
            start_no_end_values = to_be_fixed.loc[start_no_end]

<<<<<<< HEAD
            end_no_start_values.loc[end_no_start_values["end_year_id"] <= period,
                                    "start_year_id"] = end_no_start_values.loc[end_no_start_values[
                                        "end_year_id"] <= period, "end_year_id"]

            end_no_start_values.loc[end_no_start_values["end_year_id"] > period,
                                    "start_year_id"] = end_no_start_values.loc[end_no_start_values[
                                        "end_year_id"] <= period, "end_year_id"] - period

            start_no_end_values.loc[start_no_end_values["start_year_id"] + period >= 14,
                                    "end_year_id"] = start_no_end_values.loc[start_no_end_values[
                                        "start_year_id"] <= period, "start_year_id"]

            start_no_end_values.loc[start_no_end_values["start_year_id"] + period < 14,
                                    "end_year_id"] = start_no_end_values.loc[start_no_end_values[
                                        "start_year_id"] <= period, "start_year_id"] + period

            to_be_fixed.loc[end_no_start,
                            "start_year_id"] = end_no_start_values["end_year_id"]
            to_be_fixed.loc[start_no_end,
                "end_year_id"] = start_no_end_values["start_year_id"]
=======
            end_no_start_values.loc[
                end_no_start_values["end_year_id"] <= period,
                "start_year_id",
            ] = end_no_start_values.loc[
                end_no_start_values["end_year_id"] <= period,
                "end_year_id",
            ]

            end_no_start_values.loc[
                end_no_start_values["end_year_id"] > period,
                "start_year_id",
            ] = (
                end_no_start_values.loc[
                    end_no_start_values["end_year_id"] <= period,
                    "end_year_id",
                ]
                - period
            )

            start_no_end_values.loc[
                start_no_end_values["start_year_id"] + period >= 14,
                "end_year_id",
            ] = start_no_end_values.loc[
                start_no_end_values["start_year_id"] <= period,
                "start_year_id",
            ]

            start_no_end_values.loc[
                start_no_end_values["start_year_id"] + period < 14,
                "end_year_id",
            ] = (
                start_no_end_values.loc[
                    start_no_end_values["start_year_id"] <= period,
                    "start_year_id",
                ]
                + period
            )

            to_be_fixed.loc[
                end_no_start, "start_year_id"
            ] = end_no_start_values["end_year_id"]
            to_be_fixed.loc[
                start_no_end, "end_year_id"
            ] = start_no_end_values["start_year_id"]
>>>>>>> 30aaa3f7
            fixed_data.loc[to_be_fixed.index] = to_be_fixed
        fixed[key] = fixed_data
    return fixed


def infill_missing_years(
<<<<<<< HEAD
    data: dict[str, pd.DataFrame],
    tag_lookup: pd.DataFrame
=======
    data: dict[str, pd.DataFrame], tag_lookup: pd.DataFrame
>>>>>>> 30aaa3f7
) -> dict[str, pd.DataFrame]:
    """infills missing years

    infills using the model start and end year for the tag certainty of the entry

    Parameters
    ----------
    data : dict[str, pd.DataFrame]
        data to infill
    tag_lookup : pd.DataFrame
        webtag lookup from dlog

    Returns
    -------
    dict[str, pd.DataFrame]
        infilled data
    """
    average_years = calc_average_years_webtag_certainty(
        data, tag_lookup
    )

    data = infill_one_missing_year(data, average_years)

    fixed_data = {}

    missing_year_id = analyse.find_multiple_missing_values(
        data,
        dict(
            (k, ["start_year_id", "end_year_id"]) for k in data.keys()
        ),
        dict((k, [14, ""]) for k in data.keys()),
    )

    for key, value in data.items():
        fixed_data[key] = value.copy()

        filtered_data = missing_year_id[key][
            missing_year_id[key]["web_tag_certainty_id"] != 0
        ]
        for id_, value in average_years.items():
            id_ = int(id_)
<<<<<<< HEAD
            filtered_data.loc[filtered_data["web_tag_certainty_id"]
                              == id_, "start_year_id"] = average_years[id_][0]
            filtered_data.loc[filtered_data["web_tag_certainty_id"]
                              == id_, "end_year_id"] = average_years[id_][1]
=======
            filtered_data.loc[
                filtered_data["web_tag_certainty_id"] == id_,
                "start_year_id",
            ] = average_years[id_][0]
            filtered_data.loc[
                filtered_data["web_tag_certainty_id"] == id_,
                "end_year_id",
            ] = average_years[id_][1]
>>>>>>> 30aaa3f7
        fixed_data[key].loc[filtered_data.index, :] = filtered_data
    return fixed_data


def infill_units(
    data: dict[str, pd.DataFrame],
    unit_columns: dict[str, list[str]],
    area_columns: dict[str, str],
    missing_values: list[str | int],
    unit_area_ratio: dict[str, float],
) -> dict[str, pd.DataFrame]:
    """infills missing units

    infills missing units based on the site area and average unit area
    ratio. All dicts should have the same keys

    Parameters
    ----------
    data : dict[str, pd.DataFrame]
        data to infill
    unit_columns : dict[str, list[str]]
        columns to infill
    area_columns : dict[str, str]
        columns with the areas to calculate the unit
    missing_values : list[str | int]
        values that should be infilled
    unit_area_ratio : dict[str, float]
        unit area ratio to calculate the area

    Returns
    -------
    dict[str, pd.DataFrame]
        infilled data
    """
    filtered_data = analyse.find_multiple_missing_values(
        data,
        unit_columns,
        dict((k, missing_values) for k in data.keys()),
    )
    area_columns_list = dict(
        (k, [area_columns[k]]) for k in area_columns.keys()
    )
    filtered_data_missing_area = analyse.find_multiple_missing_values(
        filtered_data,
        area_columns_list,
        dict((k, missing_values) for k in data.keys()),
    )

    fixed_data = {}
    for key, value in data.items():
        fixed_data[key] = value.copy()
        filtered_data_with_area = filtered_data[key].drop(
<<<<<<< HEAD
            index=filtered_data_missing_area[key].index)

        fixed_data[key].loc[filtered_data_with_area.index, unit_columns[key]
                            ] = fixed_data[key].loc[
            filtered_data_with_area.index, area_columns[key]
        ]*unit_area_ratio[key]
=======
            index=filtered_data_missing_area[key].index
        )

        fixed_data[key].loc[
            filtered_data_with_area.index, unit_columns[key]
        ] = (
            fixed_data[key].loc[
                filtered_data_with_area.index, area_columns[key]
            ]
            * unit_area_ratio[key]
        )
>>>>>>> 30aaa3f7

    return fixed_data


def infill_missing_site_area(
    data: dict[str, pd.DataFrame],
    area_columns: dict[str, list[str]],
    missing_values: list[str | int],
    infill_area: dict[str, float],
) -> dict[str, pd.DataFrame]:
    """infills missing site area with the a specific value

    Parameters
    ----------
    data : dict[str, pd.DataFrame]
        data to infll
    area_columns : dict[str, list[str]]
        columns to infill
    missing_values : list[str | int]
        values to infill
    infill_area : dict[str, int]
        infill value

    Returns
    -------
    dict[str, pd.DataFrame]
        _description_
    """
    missing_area = analyse.find_multiple_missing_values(
        data,
        area_columns,
        dict((k, missing_values) for k in data.keys()),
    )

    fixed_data = {}
    for key, value in data.items():
        fixed_data[key] = value.copy()
        fixed_data[key].loc[
            missing_area[key].index, area_columns[key]
        ] = infill_area[key]

    return fixed_data


<<<<<<< HEAD
def calculate_average(data: dict[str, pd.DataFrame], columns: dict[str, list[str]]) -> dict[str, float]:
=======
def calculate_average(
    data: dict[str, pd.DataFrame], columns: dict[str, list[str]]
) -> float:
>>>>>>> 30aaa3f7
    """calculate the mean value

    will calculate the total average across all the columns

    Parameters
    ----------
    data : dict[str, pd.DataFrame]
        data to analyse
    columns : dict[str, list[str]]
        columns to include within the average

    Returns
    -------
    dict[str, float]
        mean values
    """
    mean_values = {}
    for key, value in data.items():
        for column in columns[key]:
<<<<<<< HEAD
            mean_values[key] = value.loc[value["missing_area"] == False, column].mean()
    return mean_values
=======
            all_values = np.append(
                all_values,
                value.loc[value["missing_area"] == False, column],
            )
    return all_values.mean()

>>>>>>> 30aaa3f7

def old_incomplete_known_luc(
    data: dict[str, pd.DataFrame],
    columns: dict[str, list[str]],
    auxiliary_data: global_classes.AuxiliaryData,
) -> dict[str, pd.DataFrame]:
    """fixes data with invalid land use code formatting

    Parameters
    ----------
    data : dict[str, pd.DataFrame]
        data to be fixed
    columns : dict[str, list[str]]
        columns that contain data that reqiures fixing
        should have identical keys to data
    auxiliary_data : global_classes.AuxiliaryData
        auxiliary_data outputted from parser

    Returns
    -------
    dict[str, pd.DataFrame]
        data with repaired land use codes
    """
    out_of_date_codes = auxiliary_data.out_of_date_luc
    incomplete_codes = auxiliary_data.incomplete_luc
    known_invalid_codes = auxiliary_data.known_invalid_luc
    fixed_format = {}

    # inferances required values correspond to > 1 new code
    for key, value in data.items():
        fixed_format[key] = value.copy()
        for column in columns[key]:
            fixed_format[key][column] = value[column].apply(
                find_and_replace_luc,
                lookup_table=known_invalid_codes,
                find_column_name="known_invalid_code",
                replace_column_name="corrected_code",
            )
            fixed_format[key][column] = value[column].apply(
                find_and_replace_luc,
                lookup_table=incomplete_codes,
                find_column_name="incomplete_land_use_codes",
                replace_column_name="land_use_code",
            )
            fixed_format[key][column] = fixed_format[key][column].apply(
                find_and_replace_luc,
                lookup_table=out_of_date_codes,
                find_column_name="out_of_date_land_use_codes",
                replace_column_name="replacement_codes",
            )

    return fixed_format


<<<<<<< HEAD
=======
def find_lucs(
    data: pd.DataFrame, column: str, code: str
) -> Optional[pd.DataFrame]:
    """returns all entries with a given land use code

    if no entrues have the land use code, None is returned

    Parameters
    ----------
    data : pd.DataFrame
        data to be filtered
    column : str
        column to be filtered
    code : str
        code to filter by

    Returns
    -------
    Optional[pd.DataFrame]
        filtered data, if no entries are found returns None
    """
    exploded_luc = data[column].explode()
    matching_lucs = exploded_luc[exploded_luc == code]
    if len(matching_lucs) == 0:
        return None
    matching_data = data.loc[matching_lucs.index, :]
    return matching_data


>>>>>>> 30aaa3f7
def fix_missing_lucs(
    data: dict[str, pd.DataFrame],
    columns: dict[str, list[str]],
    missing_values: list[str],
    fill_value: list[str],
) -> dict[str, pd.DataFrame]:
    """fills missing luc values

    currently fills the same value regardless of how the empty value is defined

    Parameters
    ----------
    data : dict[str, pd.DataFrame]
        data to be infilled
    columns : dict[str, str]
        columns to be infilled in data
    missing_values : list[str]
        defines missing values (empty value is automatically infilled)
    fill_value : list
        value to infill missing values with

    Returns
    -------
    dict[str, pd.DataFrame]
        infilled data
    """
    missing_values_lookup = pd.DataFrame([missing_values]).transpose()
    missing_values_lookup.columns = ["missing_values"]
    missing_values_lookup.loc[:, "fill_value"] = (
        pd.Series([fill_value])
        .repeat(len(missing_values_lookup))
        .reset_index(drop=True)
    )
    fixed_codes = {}
    for key, value in data.items():
        fixed_codes[key] = value.copy()
        for column in columns[key]:
            fixed_codes[key][column] = fixed_codes[key][column].apply(
                find_and_replace_luc,
                lookup_table=missing_values_lookup,
                find_column_name="missing_values",
                replace_column_name="fill_value",
                fill_empty_value=fill_value,
            )

    return fixed_codes


def fix_undefined_invalid_luc(
    data: dict[str, pd.DataFrame],
    columns: dict[str, list[str]],
    fill_value: list[str],
    auxiliary_data: global_classes.AuxiliaryData,
    filter_column_lookup: dict[str, str],
) -> dict[str, pd.DataFrame]:
    """infills undefined land use codes


    Parameters
    ----------
    data : dict[str, pd.DataFrame]
        data to infill
    columns : dict[str, list[str]]
        columns to infill
    fill_value : list[str]
        value to infill
    auxiliary_data : global_classes.AuxiliaryData
        auxiliary data from parser
    filter_column_lookup : dict[str, str]
        key = column, value = filter column indicating whether value in column is valid

    Returns
    -------
    dict[str, pd.DataFrame]
        infilled data 
    """
    fixed_codes = {}
    valid_codes = auxiliary_data.allowed_codes["land_use_codes"]
    for key, value in data.items():
        fixed_codes[key] = value.copy()
        for column in columns[key]:
            # finds values that have not been defined as empty, infills and gives a warning
<<<<<<< HEAD
            existing_entries_other_issues = fixed_codes[key][fixed_codes[key
                                                                         ][filter_column_lookup[column]] == True]
=======
            existing_entries_other_issues = fixed_codes[key][
                fixed_codes[key][filter_column_lookup[column]] == True
            ]
>>>>>>> 30aaa3f7
            not_fixed = existing_entries_other_issues.loc[
                existing_entries_other_issues[column].apply(
                    lambda x: x != fill_value
                ),
                :,
            ]

            if len(not_fixed) != 0:
                not_fixed = analyse.find_invalid_land_use_codes(
                    not_fixed, valid_codes, [column]
                )
                if len(not_fixed) == 0:
                    continue

<<<<<<< HEAD
                LOG.warning(f"{len(not_fixed)} undefined invalid land use codes"
                            f" found in {key}, {column}:\n{not_fixed[column].to_list()}\n"
                            "Infilling with average land use split.")
                replacement = pd.Series([fill_value]).repeat(len(not_fixed))
=======
                LOG.warning(
                    f"{len(not_fixed)} undefined invalid land use codes"
                    f" found in {key}, {column}:\n{not_fixed[column].to_list()}\n"
                    "Infilling with average land use split."
                )
                replacement = pd.Series([fill_value]).repeat(
                    len(not_fixed)
                )
>>>>>>> 30aaa3f7
                replacement.index = not_fixed.index
                fixed_codes[key].loc[
                    not_fixed.index, column
                ] = replacement
    return fixed_codes


<<<<<<< HEAD
def unit_area_ratio(data: dict[str, pd.DataFrame], unit_columns: dict[str, str], area_columns: dict[str, str]) -> float:
=======
def luc_ratio(
    data: dict[str, pd.DataFrame],
    auxiliary_data: global_classes.AuxiliaryData,
    columns: list[str] = ["proposed_land_use"],
) -> pd.DataFrame:
    """calculates the average floorspace taken by each  luc

    assumes the floorspace is evenly distributed between the
    luc defined in each entry

    Parameters
    ----------
    data : dict[str, pd.DataFrame]
        data to be analysed
    auxiliary_data : global_classes.AuxiliaryData
        auxiliary data read in from parser
    columns : list[str], optional
        columns to analyse, by default ["proposed_land_use"]

    Returns
    -------
    pd.DataFrame
        the total count, total floorspace and average floorspace for
        each luc
    """
    land_use_codes = auxiliary_data.allowed_codes
    land_use_codes_count = land_use_codes.copy()
    land_use_codes_count["count"] = 0
    land_use_codes_count["total_floorspace"] = 0
    for code in land_use_codes["land_use_codes"]:
        for _, value in data.items():
            for column in columns:

                code_in_entry = find_lucs(value, column, code)

                if code_in_entry is None:
                    continue

                have_floorspace = pd.DataFrame(
                    [
                        code_in_entry[
                            "missing_gfa_or_dwellings_no_site_area"
                        ],
                        code_in_entry[
                            "missing_gfa_or_dwellings_with_site_area"
                        ],
                    ]
                ).transpose()

                have_floorspace = code_in_entry[
                    ~have_floorspace.any(axis=1)
                ]

                have_floorspace.loc[
                    :, "units_(floorspace)"
                ] = have_floorspace[
                    "units_(floorspace)"
                ] / have_floorspace[
                    column
                ].apply(
                    lambda x: len(x)
                )

                total_floorspace = have_floorspace[
                    "units_(floorspace)"
                ].sum()

                land_use_codes_count.loc[
                    land_use_codes_count["land_use_codes"] == code,
                    "count",
                ] = land_use_codes_count.loc[
                    land_use_codes_count["land_use_codes"] == code,
                    "count",
                ] + len(
                    have_floorspace
                )

                land_use_codes_count.loc[
                    land_use_codes_count["land_use_codes"] == code,
                    "total_floorspace",
                ] = (
                    land_use_codes_count.loc[
                        land_use_codes_count["land_use_codes"] == code,
                        "total_floorspace",
                    ]
                    + total_floorspace
                )

    land_use_codes_count["average_floorspace"] = (
        land_use_codes_count["total_floorspace"]
        / land_use_codes_count["count"]
    )
    return land_use_codes_count


def unit_area_ratio(
    data: dict[str, pd.DataFrame],
    unit_columns: dict[str, str],
    area_columns: dict[str, str],
) -> float:
>>>>>>> 30aaa3f7
    """calculate the ratio for unit to area

    Only give identical units i.e. all dwelling or all floorspace 

    Parameters
    ----------
    data : dict[str, pd.DataFrame]
        data to be analysed
    unit_columns : dict[str, str]
        columns with unit (e.g. total_dwelling for residental)
        for each sheet, same keys as data
    area_columns : dict[str, str]
        columns with site area for each sheet, same keys as data

    Returns
    -------
    float
        _description_
    """
    all_ratios = np.array([])
    for key, value in data.items():
        data_subset = value.loc[value["missing_area"] == False, :]
        data_subset = data_subset.loc[
            data_subset["missing_gfa_or_dwellings_with_site_area"]
            == False,
            :,
        ]
        # data subset only contains entries with site area and dwelling/floorspace
        all_ratios = np.append(
            all_ratios,
            (
                data_subset[unit_columns[key]]
                / data_subset[area_columns[key]]
            ),
        )
    return all_ratios.mean()


def find_and_replace_luc(
    luc_entry: list[str],
    lookup_table: pd.DataFrame,
    find_column_name: str,
    replace_column_name: str,
    fill_empty_value: Optional[list[str]] = None,
) -> pd.Series:
    """finds and replaces LUC using a lookup table

    able to deal with str and list[str] in replacement column

    Parameters
    ----------
    luc_column : pd.Series
        column to find and replace values in
    lookup_table : pd.DataFrame
        contains the find and replace values
    find_column_name : str
        name of the find column in lookup_table 
    replace_column_name : str
        name of the replace column in lookup_table 


    Returns
    -------
    pd.Series
        LUC codes that have had find and replace applied
    """
    try:
        if len(luc_entry) == 0:
            if fill_empty_value is not None:
                if isinstance(fill_empty_value, str):
                    return [fill_empty_value]
                elif isinstance(fill_empty_value, list):
                    return fill_empty_value
                else:
                    LOG.warning(
                        f"fill_empty_value is a {type(fill_empty_value)},"
                        " that is neither a str or list[str]"
                    )
            else:
                return []
    except TypeError:
        return []
    for find_code in lookup_table[find_column_name]:
        if find_code not in luc_entry:
            continue
        replacement_code = lookup_table.loc[
            lookup_table[find_column_name] == find_code,
            replace_column_name,
        ].values[0]
        # deals with multiple of the same code
        for _ in range(luc_entry.count(find_code)):
            luc_entry.remove(find_code)

            if isinstance(replacement_code, str):
                luc_entry.append(replacement_code)
            elif isinstance(replacement_code, list):
                luc_entry = luc_entry + replacement_code
            else:
                LOG.warning(
                    f"{replace_column_name} contians {type(replacement_code)},"
                    " that is neither a str or list[str]"
                )
    return luc_entry


def fix_site_ref_id(
    data: dict[str, pd.DataFrame]
) -> dict[str, pd.DataFrame]:
    """creates a sit reference id for entries that do not have one

    Parameters
    ----------
    data : dict[str, pd.DataFrame]
        data to be repaired, must have  missing_site_ref filter column

    Returns
    -------
    dict[str, pd.DataFrame]
        data with infilled site ref IDs
    """
    fixed_ids = {}
    # find max id value
    overall_max_id_value = 0
    for _, value in data.items():
        max_id_value = value.loc[
            value["missing_site_ref"] == False, "site_reference_id"
        ].max()
        if max_id_value > overall_max_id_value:
            overall_max_id_value = max_id_value

    for key, value in data.items():
        fixed_ids[key] = value.copy()
        missing_ids = value[value["missing_site_ref"] == True]

        if len(missing_ids) == 0:
            continue
        # calculate new ids & reset max id value
        new_ids = overall_max_id_value + np.arange(
            1, len(missing_ids) + 1, dtype=int
        )
        overall_max_id_value = new_ids.max()

<<<<<<< HEAD
        fixed_ids[key].loc[value["missing_site_ref"]
                           == True, "site_reference_id"] = new_ids
    return fixed_ids

def infill_year_units(
    data: pd.DataFrame,
    distribution_columns: str,
    unit_column: str,
    unit_year_column: list[str],
    years_lookup: pd.DataFrame,
) -> global_classes.DLogData:
    LOG.info("Calculating and infilling build out profile")


    not_specified = data[data[distribution_columns] == 0]
    years_defined = data[data[distribution_columns] == 1]

    if len(not_specified) != 0 or len(years_defined) != 0:
        raise ValueError(
            "distrubtion contains not specified or defined years values")

    flat = data[data[distribution_columns] == 2]
    flat_years = strip_year(
        flat["start_year_id"], flat["end_year_id"], years_lookup)
    early = data[data[distribution_columns] == 3]
    early_years = strip_year(
        early["start_year_id"], early["end_year_id"], years_lookup)
    late = data[data[distribution_columns] == 4]
    late_years = strip_year(
        late["start_year_id"], late["end_year_id"], years_lookup)
    mid = data[data[distribution_columns] == 5]
    mid_years = strip_year(mid["start_year_id"],
                            mid["end_year_id"], years_lookup)

    for column in unit_year_column:
        year = int(column.split("_")[2])

        flat.loc[:, column] = flat_distribution(
            flat[unit_column], flat_years["start_year"], flat_years["end_year"], year)
        early.loc[:, column] = early_distribution(
            early[unit_column], early_years["start_year"], early_years["end_year"], year)
        late.loc[:, column] = late_distribution(
            late[unit_column], late_years["start_year"], late_years["end_year"], year)
        mid.loc[:, column] = mid_distribution(
            mid[unit_column], mid_years["start_year"], mid_years["end_year"], year)

    data.update(flat)
    data.update(early)
    data.update(late)
    data.update(mid)
    return data


def strip_year(start_year_id: pd.Series, end_year_id: pd.Series, years_lookup: pd.DataFrame) -> pd.DataFrame:
    """strips the integer years from the string

    returns a data frame returning either the start or end year

    Parameters
    ----------
    str_year : pd.Series
        years in start_year-end_year format

    start: bool
        True if start years have been inputted
        False if end years have been inputted

    Returns
    -------
    pd.DataFrame
        start and end years as integers
    """
    years_lookup = years_lookup["years"].str.split("-", expand=True)
    years_lookup.columns = ["start_year", "end_year"]
    start_year = start_year_id.to_frame().merge(years_lookup, how="left", left_on="start_year_id",
                                                right_index=True, suffixes=["", "_"]).drop(columns=["end_year"])
    end_year = end_year_id.to_frame().merge(years_lookup, how="left", left_on="end_year_id",
                                            right_index=True, suffixes=["", "_"]).drop(columns=["start_year"])
    years = pd.DataFrame([start_year["start_year"].astype(
        int), end_year["end_year"].astype(int)]).transpose()
    years.columns = ["start_year", "end_year"]
    return years


def flat_distribution(
    unit: pd.Series,
    start_year: pd.Series,
    end_year: pd.Series,
    year: pd.Series
) -> pd.Series:
    after_start = year >= start_year
    before_end = year <= end_year
    within_years = pd.DataFrame(
        [after_start, before_end]).transpose().all(axis=1)
    unit_years = pd.Series(np.zeros(len(unit)), index=unit.index)
    periods = (end_year - start_year+1)/5
    unit_years[within_years] = unit[within_years]/periods[within_years]
    return unit_years


def early_distribution(
    unit: pd.Series,
    start_year: pd.Series,
    end_year: pd.Series,
    year: int
) -> pd.Series:

    after_start = year >= start_year
    before_end = year <= end_year
    within_years = pd.DataFrame(
        [after_start, before_end]).transpose().all(axis=1)
    unit_years = pd.Series(np.zeros(len(unit)), index=unit.index)

    periods = (end_year - start_year+1)/5

    unit_years[within_years] = unit[within_years]*((periods[within_years]-(
        ((year-start_year[within_years])/5)+1)).apply(two_to_pow)/(periods[within_years].apply(two_to_pow)-1))
    return unit_years


def late_distribution(
    unit: pd.Series,
    start_year: pd.Series,
    end_year: pd.Series,
    year: int
) -> pd.Series:

    after_start = year >= start_year
    before_end = year <= end_year
    within_years = pd.DataFrame(
        [after_start, before_end]).transpose().all(axis=1)
    unit_years = pd.Series(np.zeros(len(unit)), index=unit.index)

    periods = (end_year - start_year+1)/5

    unit_years[within_years] = unit[within_years]*((periods[within_years]-(
        ((end_year[within_years]-(year+4))/5)+1))).apply(two_to_pow)/(periods[within_years].apply(two_to_pow)-1)
    return unit_years


def mid_distribution(
    unit: pd.Series,
    start_year: pd.Series,
    end_year: pd.Series,
    year: int
) -> pd.Series:

    after_start = year >= start_year
    before_end = year <= end_year
    within_years = pd.DataFrame(
        [after_start, before_end]).transpose().all(axis=1)
    unit_years = pd.Series(np.zeros(len(unit)), index=unit.index)

    periods = (end_year - start_year+1)/5

    determinator = 1 + (year - start_year)/5
    less_than_bool = determinator <= (periods+1)/2
    more_than_bool = ~less_than_bool

    less_than_bool = pd.DataFrame([less_than_bool.reset_index(
        drop=True), within_years.reset_index(drop=True)]).transpose().all(axis=1)
    more_than_bool = pd.DataFrame([more_than_bool.reset_index(
        drop=True), within_years.reset_index(drop=True)]).transpose().all(axis=1)
    less_than_bool.index = unit.index
    more_than_bool.index = unit.index

    unit_years[less_than_bool] = unit[
        less_than_bool]*((year-start_year[less_than_bool])/5).apply(two_to_pow)/(
            (((periods[less_than_bool]+1)/2).apply(np.floor).apply(two_to_pow)-1)+(
                ((periods[less_than_bool])/2).apply(np.floor).apply(two_to_pow)-1))

    unit_years[more_than_bool] = unit[more_than_bool]*((periods[more_than_bool]-(
        (year-start_year[more_than_bool])/5+1)).apply(two_to_pow)/(
            (((periods[more_than_bool]+1)/2).apply(np.floor).apply(two_to_pow)-1)+(
                ((periods[more_than_bool])/2).apply(np.floor).apply(two_to_pow)-1)))
    return unit_years


def two_to_pow(x: float):
    return 2**x
=======
        fixed_ids[key].loc[
            value["missing_site_ref"] == True, "site_reference_id"
        ] = new_ids
    return fixed_ids
>>>>>>> 30aaa3f7
<|MERGE_RESOLUTION|>--- conflicted
+++ resolved
@@ -5,11 +5,7 @@
 # standard imports
 import logging
 from typing import Optional
-<<<<<<< HEAD
 import pathlib
-=======
-
->>>>>>> 30aaa3f7
 # third party imports
 import pandas as pd
 import numpy as np
@@ -74,16 +70,9 @@
     )
 
 
-<<<<<<< HEAD
 def infill_data(data: global_classes.DLogData,
                 auxiliary_data: global_classes.AuxiliaryData,
                 output_folder:pathlib.Path) -> global_classes.DLogData:
-=======
-def infill_data(
-    data: global_classes.DLogData,
-    auxiliary_data: global_classes.AuxiliaryData,
-) -> global_classes.DLogData:
->>>>>>> 30aaa3f7
     """Infills data for which assumptions are required
 
     infills missing areas, units, land use codes with multiple possible values
@@ -156,7 +145,6 @@
         average_dwelling_site_area_ratio= dwelling_area_ratio,
         ).save_yaml(output_folder/inputs.AVERAGE_INFILLING_VALUES_FILE)
     # infill values
-<<<<<<< HEAD
     corrected_format = infill_missing_site_area(data_dict, area_columns_list,
                                                 [0, "-"],average_area)
     corrected_format = infill_units(corrected_format, units_columnns,
@@ -169,33 +157,6 @@
                                              {"mixed": ["dwellings", "units_(dwellings)"]}, {
         "mixed": "total_area_ha"}, ["-", 0],
         {"mixed": dwelling_area_ratio})["mixed"]
-=======
-    corrected_format = infill_missing_site_area(
-        data_dict,
-        area_columns_list,
-        [0, "-"],
-        dict((k, float(average_area)) for k in (data_dict)),
-    )
-    corrected_format = infill_units(
-        corrected_format,
-        units_columnns,
-        area_columns,
-        ["-", 0],
-        {
-            "residential": dwelling_area_ratio,
-            "employment": floorspace_area_ratio,
-            "mixed": floorspace_area_ratio,
-        },
-    )
-
-    corrected_format["mixed"] = infill_units(
-        {"mixed": corrected_format["mixed"]},
-        {"mixed": ["dwellings", "units_(dwellings)"]},
-        {"mixed": "total_area_ha"},
-        ["-", 0],
-        {"mixed": dwelling_area_ratio},
-    )["mixed"]
->>>>>>> 30aaa3f7
 
     corrected_format = old_incomplete_known_luc(
         corrected_format, land_use_columns, auxiliary_data
@@ -208,25 +169,12 @@
         auxiliary_data.allowed_codes["land_use_codes"].to_list(),
     )
 
-<<<<<<< HEAD
     corrected_format = fix_undefined_invalid_luc(corrected_format, land_use_columns,
                                                  auxiliary_data.allowed_codes["land_use_codes"].to_list(
                                                  ),
                                                  auxiliary_data,
                                                  {"existing_land_use": "other_issues_existing_land_use_code",
                                                   "proposed_land_use": "other_issues_proposed_land_use_code"})
-=======
-    corrected_format = fix_undefined_invalid_luc(
-        corrected_format,
-        land_use_columns,
-        auxiliary_data.allowed_codes["land_use_codes"].to_list(),
-        auxiliary_data,
-        {
-            "existing_land_use": "other_issues_existing_land_use_code",
-            "proposed_land_use": "other_issues_proposed_land_use_code",
-        },
-    )
->>>>>>> 30aaa3f7
 
     corrected_format = infill_missing_tag(corrected_format)
 
@@ -404,25 +352,12 @@
         ]
 
         # without_years
-<<<<<<< HEAD
         missing_tag_not_permissioned.loc[missing_tag_not_permissioned["missing_years"] ==
                                          True, "web_tag_certainty_id"] = infill_lookup["not_permissioned_no_years"]
 
         # with_years
         missing_tag_not_permissioned.loc[missing_tag_not_permissioned["missing_years"] ==
                                          False, "web_tag_certainty_id"] = infill_lookup["not_permissioned_with_years"]
-=======
-        missing_tag_not_permissioned.loc[
-            missing_tag_not_permissioned["missing_years"] == True,
-            "web_tag_certainty_id",
-        ] = infill_lookup["not_permissioned_no_years"]
-
-        # with_years
-        missing_tag_not_permissioned.loc[
-            missing_tag_not_permissioned["missing_years"] == False,
-            "web_tag_certainty_id",
-        ] = infill_lookup["not_permissioned_with_years"]
->>>>>>> 30aaa3f7
 
         # not specified
         missing_tag_not_spec = missing_tag.loc[
@@ -441,23 +376,12 @@
             .any(axis=1)
         )
 
-<<<<<<< HEAD
         missing_tag_not_spec.loc[completed_undergoing_constr,
                                  "web_tag_certainty_id"] = infill_lookup["not_specified_in_construction"]
 
         # not started/not specified
         missing_tag_not_spec.loc[~completed_undergoing_constr,
                                  "web_tag_certainty_id"] = infill_lookup["not_specified_not_started_specified"]
-=======
-        missing_tag_not_spec.loc[
-            completed_undergoing_constr, "web_tag_certainty_id"
-        ] = infill_lookup["not_specified_in_construction"]
-
-        # not started/not specified
-        missing_tag_not_spec.loc[
-            ~completed_undergoing_constr, "web_tag_certainty_id"
-        ] = infill_lookup["not_specified_not_started_specified"]
->>>>>>> 30aaa3f7
 
         # infill
         to_be_infilled.loc[
@@ -497,7 +421,6 @@
         infilled years
     """
 
-<<<<<<< HEAD
     missing_start_id = analyse.find_multiple_missing_values(data,
                                                             dict((k, ["start_year_id"])
                                                                  for k in data.keys()),
@@ -507,19 +430,6 @@
                                                           dict((k, ["end_year_id"])
                                                                for k in data.keys()),
                                                           dict((k, [14, ""]) for k in data.keys()))
-=======
-    missing_start_id = analyse.find_multiple_missing_values(
-        data,
-        dict((k, ["start_year_id"]) for k in data.keys()),
-        dict((k, [14, ""]) for k in data.keys()),
-    )
-
-    missing_end_id = analyse.find_multiple_missing_values(
-        data,
-        dict((k, ["end_year_id"]) for k in data.keys()),
-        dict((k, [14, ""]) for k in data.keys()),
-    )
->>>>>>> 30aaa3f7
 
     fixed = {}
 
@@ -546,14 +456,20 @@
             end_no_start_values = to_be_fixed.loc[end_no_start]
             start_no_end_values = to_be_fixed.loc[start_no_end]
 
-<<<<<<< HEAD
             end_no_start_values.loc[end_no_start_values["end_year_id"] <= period,
                                     "start_year_id"] = end_no_start_values.loc[end_no_start_values[
                                         "end_year_id"] <= period, "end_year_id"]
 
-            end_no_start_values.loc[end_no_start_values["end_year_id"] > period,
-                                    "start_year_id"] = end_no_start_values.loc[end_no_start_values[
-                                        "end_year_id"] <= period, "end_year_id"] - period
+            end_no_start_values.loc[
+                end_no_start_values["end_year_id"] > period,
+                                    "start_year_id",
+            ] = (
+                end_no_start_values.loc[
+                                        end_no_start_values["end_year_id"] <= period,
+                    "end_year_id",
+                ]
+                - period
+            )
 
             start_no_end_values.loc[start_no_end_values["start_year_id"] + period >= 14,
                                     "end_year_id"] = start_no_end_values.loc[start_no_end_values[
@@ -567,64 +483,14 @@
                             "start_year_id"] = end_no_start_values["end_year_id"]
             to_be_fixed.loc[start_no_end,
                 "end_year_id"] = start_no_end_values["start_year_id"]
-=======
-            end_no_start_values.loc[
-                end_no_start_values["end_year_id"] <= period,
-                "start_year_id",
-            ] = end_no_start_values.loc[
-                end_no_start_values["end_year_id"] <= period,
-                "end_year_id",
-            ]
-
-            end_no_start_values.loc[
-                end_no_start_values["end_year_id"] > period,
-                "start_year_id",
-            ] = (
-                end_no_start_values.loc[
-                    end_no_start_values["end_year_id"] <= period,
-                    "end_year_id",
-                ]
-                - period
-            )
-
-            start_no_end_values.loc[
-                start_no_end_values["start_year_id"] + period >= 14,
-                "end_year_id",
-            ] = start_no_end_values.loc[
-                start_no_end_values["start_year_id"] <= period,
-                "start_year_id",
-            ]
-
-            start_no_end_values.loc[
-                start_no_end_values["start_year_id"] + period < 14,
-                "end_year_id",
-            ] = (
-                start_no_end_values.loc[
-                    start_no_end_values["start_year_id"] <= period,
-                    "start_year_id",
-                ]
-                + period
-            )
-
-            to_be_fixed.loc[
-                end_no_start, "start_year_id"
-            ] = end_no_start_values["end_year_id"]
-            to_be_fixed.loc[
-                start_no_end, "end_year_id"
-            ] = start_no_end_values["start_year_id"]
->>>>>>> 30aaa3f7
             fixed_data.loc[to_be_fixed.index] = to_be_fixed
         fixed[key] = fixed_data
     return fixed
 
 
 def infill_missing_years(
-<<<<<<< HEAD
     data: dict[str, pd.DataFrame],
     tag_lookup: pd.DataFrame
-=======
-    data: dict[str, pd.DataFrame], tag_lookup: pd.DataFrame
->>>>>>> 30aaa3f7
 ) -> dict[str, pd.DataFrame]:
     """infills missing years
 
@@ -666,21 +532,10 @@
         ]
         for id_, value in average_years.items():
             id_ = int(id_)
-<<<<<<< HEAD
             filtered_data.loc[filtered_data["web_tag_certainty_id"]
                               == id_, "start_year_id"] = average_years[id_][0]
             filtered_data.loc[filtered_data["web_tag_certainty_id"]
                               == id_, "end_year_id"] = average_years[id_][1]
-=======
-            filtered_data.loc[
-                filtered_data["web_tag_certainty_id"] == id_,
-                "start_year_id",
-            ] = average_years[id_][0]
-            filtered_data.loc[
-                filtered_data["web_tag_certainty_id"] == id_,
-                "end_year_id",
-            ] = average_years[id_][1]
->>>>>>> 30aaa3f7
         fixed_data[key].loc[filtered_data.index, :] = filtered_data
     return fixed_data
 
@@ -733,26 +588,13 @@
     for key, value in data.items():
         fixed_data[key] = value.copy()
         filtered_data_with_area = filtered_data[key].drop(
-<<<<<<< HEAD
-            index=filtered_data_missing_area[key].index)
+            index=filtered_data_missing_area[key].index
+        )
 
         fixed_data[key].loc[filtered_data_with_area.index, unit_columns[key]
                             ] = fixed_data[key].loc[
             filtered_data_with_area.index, area_columns[key]
         ]*unit_area_ratio[key]
-=======
-            index=filtered_data_missing_area[key].index
-        )
-
-        fixed_data[key].loc[
-            filtered_data_with_area.index, unit_columns[key]
-        ] = (
-            fixed_data[key].loc[
-                filtered_data_with_area.index, area_columns[key]
-            ]
-            * unit_area_ratio[key]
-        )
->>>>>>> 30aaa3f7
 
     return fixed_data
 
@@ -797,13 +639,7 @@
     return fixed_data
 
 
-<<<<<<< HEAD
 def calculate_average(data: dict[str, pd.DataFrame], columns: dict[str, list[str]]) -> dict[str, float]:
-=======
-def calculate_average(
-    data: dict[str, pd.DataFrame], columns: dict[str, list[str]]
-) -> float:
->>>>>>> 30aaa3f7
     """calculate the mean value
 
     will calculate the total average across all the columns
@@ -823,17 +659,8 @@
     mean_values = {}
     for key, value in data.items():
         for column in columns[key]:
-<<<<<<< HEAD
             mean_values[key] = value.loc[value["missing_area"] == False, column].mean()
     return mean_values
-=======
-            all_values = np.append(
-                all_values,
-                value.loc[value["missing_area"] == False, column],
-            )
-    return all_values.mean()
-
->>>>>>> 30aaa3f7
 
 def old_incomplete_known_luc(
     data: dict[str, pd.DataFrame],
@@ -888,38 +715,6 @@
     return fixed_format
 
 
-<<<<<<< HEAD
-=======
-def find_lucs(
-    data: pd.DataFrame, column: str, code: str
-) -> Optional[pd.DataFrame]:
-    """returns all entries with a given land use code
-
-    if no entrues have the land use code, None is returned
-
-    Parameters
-    ----------
-    data : pd.DataFrame
-        data to be filtered
-    column : str
-        column to be filtered
-    code : str
-        code to filter by
-
-    Returns
-    -------
-    Optional[pd.DataFrame]
-        filtered data, if no entries are found returns None
-    """
-    exploded_luc = data[column].explode()
-    matching_lucs = exploded_luc[exploded_luc == code]
-    if len(matching_lucs) == 0:
-        return None
-    matching_data = data.loc[matching_lucs.index, :]
-    return matching_data
-
-
->>>>>>> 30aaa3f7
 def fix_missing_lucs(
     data: dict[str, pd.DataFrame],
     columns: dict[str, list[str]],
@@ -1002,14 +797,8 @@
         fixed_codes[key] = value.copy()
         for column in columns[key]:
             # finds values that have not been defined as empty, infills and gives a warning
-<<<<<<< HEAD
             existing_entries_other_issues = fixed_codes[key][fixed_codes[key
                                                                          ][filter_column_lookup[column]] == True]
-=======
-            existing_entries_other_issues = fixed_codes[key][
-                fixed_codes[key][filter_column_lookup[column]] == True
-            ]
->>>>>>> 30aaa3f7
             not_fixed = existing_entries_other_issues.loc[
                 existing_entries_other_issues[column].apply(
                     lambda x: x != fill_value
@@ -1024,21 +813,10 @@
                 if len(not_fixed) == 0:
                     continue
 
-<<<<<<< HEAD
                 LOG.warning(f"{len(not_fixed)} undefined invalid land use codes"
                             f" found in {key}, {column}:\n{not_fixed[column].to_list()}\n"
                             "Infilling with average land use split.")
                 replacement = pd.Series([fill_value]).repeat(len(not_fixed))
-=======
-                LOG.warning(
-                    f"{len(not_fixed)} undefined invalid land use codes"
-                    f" found in {key}, {column}:\n{not_fixed[column].to_list()}\n"
-                    "Infilling with average land use split."
-                )
-                replacement = pd.Series([fill_value]).repeat(
-                    len(not_fixed)
-                )
->>>>>>> 30aaa3f7
                 replacement.index = not_fixed.index
                 fixed_codes[key].loc[
                     not_fixed.index, column
@@ -1046,110 +824,11 @@
     return fixed_codes
 
 
-<<<<<<< HEAD
-def unit_area_ratio(data: dict[str, pd.DataFrame], unit_columns: dict[str, str], area_columns: dict[str, str]) -> float:
-=======
-def luc_ratio(
-    data: dict[str, pd.DataFrame],
-    auxiliary_data: global_classes.AuxiliaryData,
-    columns: list[str] = ["proposed_land_use"],
-) -> pd.DataFrame:
-    """calculates the average floorspace taken by each  luc
-
-    assumes the floorspace is evenly distributed between the
-    luc defined in each entry
-
-    Parameters
-    ----------
-    data : dict[str, pd.DataFrame]
-        data to be analysed
-    auxiliary_data : global_classes.AuxiliaryData
-        auxiliary data read in from parser
-    columns : list[str], optional
-        columns to analyse, by default ["proposed_land_use"]
-
-    Returns
-    -------
-    pd.DataFrame
-        the total count, total floorspace and average floorspace for
-        each luc
-    """
-    land_use_codes = auxiliary_data.allowed_codes
-    land_use_codes_count = land_use_codes.copy()
-    land_use_codes_count["count"] = 0
-    land_use_codes_count["total_floorspace"] = 0
-    for code in land_use_codes["land_use_codes"]:
-        for _, value in data.items():
-            for column in columns:
-
-                code_in_entry = find_lucs(value, column, code)
-
-                if code_in_entry is None:
-                    continue
-
-                have_floorspace = pd.DataFrame(
-                    [
-                        code_in_entry[
-                            "missing_gfa_or_dwellings_no_site_area"
-                        ],
-                        code_in_entry[
-                            "missing_gfa_or_dwellings_with_site_area"
-                        ],
-                    ]
-                ).transpose()
-
-                have_floorspace = code_in_entry[
-                    ~have_floorspace.any(axis=1)
-                ]
-
-                have_floorspace.loc[
-                    :, "units_(floorspace)"
-                ] = have_floorspace[
-                    "units_(floorspace)"
-                ] / have_floorspace[
-                    column
-                ].apply(
-                    lambda x: len(x)
-                )
-
-                total_floorspace = have_floorspace[
-                    "units_(floorspace)"
-                ].sum()
-
-                land_use_codes_count.loc[
-                    land_use_codes_count["land_use_codes"] == code,
-                    "count",
-                ] = land_use_codes_count.loc[
-                    land_use_codes_count["land_use_codes"] == code,
-                    "count",
-                ] + len(
-                    have_floorspace
-                )
-
-                land_use_codes_count.loc[
-                    land_use_codes_count["land_use_codes"] == code,
-                    "total_floorspace",
-                ] = (
-                    land_use_codes_count.loc[
-                        land_use_codes_count["land_use_codes"] == code,
-                        "total_floorspace",
-                    ]
-                    + total_floorspace
-                )
-
-    land_use_codes_count["average_floorspace"] = (
-        land_use_codes_count["total_floorspace"]
-        / land_use_codes_count["count"]
-    )
-    return land_use_codes_count
-
-
 def unit_area_ratio(
     data: dict[str, pd.DataFrame],
     unit_columns: dict[str, str],
     area_columns: dict[str, str],
 ) -> float:
->>>>>>> 30aaa3f7
     """calculate the ratio for unit to area
 
     Only give identical units i.e. all dwelling or all floorspace 
@@ -1292,9 +971,9 @@
         )
         overall_max_id_value = new_ids.max()
 
-<<<<<<< HEAD
-        fixed_ids[key].loc[value["missing_site_ref"]
-                           == True, "site_reference_id"] = new_ids
+        fixed_ids[key].loc[
+            value["missing_site_ref"] == True, "site_reference_id"
+        ] = new_ids
     return fixed_ids
 
 def infill_year_units(
@@ -1472,10 +1151,4 @@
 
 
 def two_to_pow(x: float):
-    return 2**x
-=======
-        fixed_ids[key].loc[
-            value["missing_site_ref"] == True, "site_reference_id"
-        ] = new_ids
-    return fixed_ids
->>>>>>> 30aaa3f7
+    return 2**x