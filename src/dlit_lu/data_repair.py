--- conflicted
+++ resolved
@@ -471,35 +471,6 @@
             ]
             start_no_end_values = to_be_fixed.loc[start_no_end]
 
-<<<<<<< HEAD
-            end_no_start_values.loc[end_no_start_values["end_year_id"] <= period,
-                                    "start_year_id"] = end_no_start_values.loc[end_no_start_values[
-                                        "end_year_id"] <= period, "end_year_id"]
-
-            end_no_start_values.loc[
-                end_no_start_values["end_year_id"] > period,
-                "start_year_id",
-            ] = (
-                end_no_start_values.loc[
-                    end_no_start_values["end_year_id"] <= period,
-                    "end_year_id",
-                ]
-                - period
-            )
-
-            start_no_end_values.loc[start_no_end_values["start_year_id"] + period >= 14,
-                                    "end_year_id"] = start_no_end_values.loc[start_no_end_values[
-                                        "start_year_id"] <= period, "start_year_id"]
-
-            start_no_end_values.loc[start_no_end_values["start_year_id"] + period < 14,
-                                    "end_year_id"] = start_no_end_values.loc[start_no_end_values[
-                                        "start_year_id"] <= period, "start_year_id"] + period
-
-            to_be_fixed.loc[end_no_start,
-                            "start_year_id"] = end_no_start_values["end_year_id"]
-            to_be_fixed.loc[start_no_end,
-                            "end_year_id"] = start_no_end_values["start_year_id"]
-=======
             #set start to end if applying period will set value out of bounds
             mask_end = end_no_start_values["end_year_id"] <= period
             end_no_start_values.loc[mask_end, "start_year_id"
@@ -524,7 +495,6 @@
             to_be_fixed.loc[
                 start_no_end, "end_year_id"
             ] = start_no_end_values["start_year_id"]
->>>>>>> b889dbc2
             fixed_data.loc[to_be_fixed.index] = to_be_fixed
         fixed[key] = fixed_data
     return fixed
@@ -633,12 +603,6 @@
             index=filtered_data_missing_area[key].index
         )
 
-<<<<<<< HEAD
-        fixed_data[key].loc[filtered_data_with_area.index, unit_columns[key]
-                            ] = fixed_data[key].loc[
-            filtered_data_with_area.index, area_columns[key]
-        ]*unit_area_ratio[key]
-=======
         fixed_data[key].loc[
             filtered_data_with_area.index, unit_columns[key]
         ] = (
@@ -647,7 +611,6 @@
             ]
             * unit_to_area_ratio[key]
         )
->>>>>>> b889dbc2
 
     return fixed_data
 
@@ -885,104 +848,6 @@
     return fixed_codes
 
 
-<<<<<<< HEAD
-=======
-def luc_ratio(
-    data: dict[str, pd.DataFrame],
-    auxiliary_data: global_classes.AuxiliaryData,
-    columns: list[str],
-) -> pd.DataFrame:
-    """calculates the average floorspace taken by each  luc
-
-    assumes the floorspace is evenly distributed between the
-    luc defined in each entry
-
-    Parameters
-    ----------
-    data : dict[str, pd.DataFrame]
-        data to be analysed
-    auxiliary_data : global_classes.AuxiliaryData
-        auxiliary data read in from parser
-    columns : list[str], optional
-        columns to analyse, by default ["proposed_land_use"]
-
-    Returns
-    -------
-    pd.DataFrame
-        the total count, total floorspace and average floorspace for
-        each luc
-    """
-    land_use_codes = auxiliary_data.allowed_codes
-    land_use_codes_count = land_use_codes.copy()
-    land_use_codes_count["count"] = 0
-    land_use_codes_count["total_floorspace"] = 0
-    for code in land_use_codes["land_use_codes"]:
-        for _, value in data.items():
-            for column in columns:
-
-                code_in_entry = find_lucs(value, column, code)
-
-                if code_in_entry is None:
-                    continue
-
-                have_floorspace = pd.DataFrame(
-                    [
-                        code_in_entry[
-                            "missing_gfa_or_dwellings_no_site_area"
-                        ],
-                        code_in_entry[
-                            "missing_gfa_or_dwellings_with_site_area"
-                        ],
-                    ]
-                ).transpose()
-
-                have_floorspace = code_in_entry[
-                    ~have_floorspace.any(axis=1)
-                ]
-
-                have_floorspace.loc[
-                    :, "units_(floorspace)"
-                ] = have_floorspace[
-                    "units_(floorspace)"
-                ] / have_floorspace[
-                    column
-                ].apply(
-                    lambda x: len(x)
-                )
-
-                total_floorspace = have_floorspace[
-                    "units_(floorspace)"
-                ].sum()
-
-                land_use_codes_count.loc[
-                    land_use_codes_count["land_use_codes"] == code,
-                    "count",
-                ] = land_use_codes_count.loc[
-                    land_use_codes_count["land_use_codes"] == code,
-                    "count",
-                ] + len(
-                    have_floorspace
-                )
-
-                land_use_codes_count.loc[
-                    land_use_codes_count["land_use_codes"] == code,
-                    "total_floorspace",
-                ] = (
-                    land_use_codes_count.loc[
-                        land_use_codes_count["land_use_codes"] == code,
-                        "total_floorspace",
-                    ]
-                    + total_floorspace
-                )
-
-    land_use_codes_count["average_floorspace"] = (
-        land_use_codes_count["total_floorspace"]
-        / land_use_codes_count["count"]
-    )
-    return land_use_codes_count
-
-
->>>>>>> b889dbc2
 def unit_area_ratio(
     data: dict[str, pd.DataFrame],
     unit_columns: dict[str, str],
