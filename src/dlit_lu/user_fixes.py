"""handles the user inputted fixes

takes user preference, generates file for user to input fixes and
integrates fixes with the existing data
"""
# standard imports
import pathlib
import os
import logging
from typing import Optional

# third party imports
import pandas as pd
import numpy as np

# local imports
from dlit_lu import global_classes, utilities, parser, analyse, inputs

LOG = logging.getLogger(__name__)


<<<<<<< HEAD
def user_input_file_builder(path: pathlib.Path, input_data: global_classes.DLogData) -> None:
    """builds file for user to edit
=======
def user_input_file_builder(
    path: pathlib.Path, input_data: global_classes.DLogData
) -> None:
    """builds file for user to edit 
>>>>>>> 30aaa3f7

    file can then be read and edits integrated into data

    Parameters
    ----------
    path : pathlib.Path
        location to save file
    input_data : global_classes.DLogData
        data to save
    """
    data = utilities.to_dict(input_data)
    utilities.write_to_excel(path, data)


def infill_user_inputs(
    data: dict[str, pd.DataFrame],
    modified_path: pathlib.Path,
    uneditable_columns: Optional[dict[str, list[str]]] = None,
) -> dict[str, pd.DataFrame]:
    """read in user edited file and integrate edits into data

    will fail if user edits column names or indices
    should work if modified path contains a subset of data as
    long as indices are consistent

    Parameters
    ----------
    data : dict[str, pd.DataFrame]
        data to be infilled
    modified_path : pathlib.Path
        path to user modified data
    uneditable_columns : Optional[dict[str, list[str]]], optional
        columns that the user is forbidden to edit, by default None

    Returns
    -------
    dict[str, pd.DataFrame]
        data with user fixes integrated

    Raises
    ------
    FileNotFoundError
        if inputted file path does not exist
    ValueError
        if columns listed in uneditable have been modified
    """
    # Read in the Excel file containing the subset of the data
    infilled_data = {}
    if not os.path.exists(modified_path):
        raise FileNotFoundError(f"{modified_path} does not exisit")

    for key, value in data.items():

        data_subset = parser.parse_sheet(modified_path, key, 0)

        # removes "" from luc lists
        data_subset["existing_land_use"] = data_subset[
            "existing_land_use"
        ].apply(
            lambda x: [item for item in x if item != ""]
            if isinstance(x, list)
            else x
        )
        data_subset["proposed_land_use"] = data_subset[
            "proposed_land_use"
        ].apply(
            lambda x: [item for item in x if item != ""]
            if isinstance(x, list)
            else x
        )

        if uneditable_columns is None:
            infilled_data[key] = value.copy()
            # Update the values in the original dataframe with the values in the subset
            infilled_data[key].update(data_subset)
            continue

        # Check whether any values in the specified columns have been changed
        else:
            if not value[uneditable_columns[key]].equals(
                data_subset[uneditable_columns[key]]
            ):
                infilled_data[key] = value.copy()
                # Update the values in the original dataframe with the values in the subset
                infilled_data[key].update(data_subset)
            else:
                raise ValueError(
<<<<<<< HEAD
                    f"values in {uneditable_columns[key]} within {modified_path}"
                    " have been modified, these values must remain constant")
=======
                    f"values in {uneditable_columns[key]} within {modified_path} have been modified, these values must remain constant"
                )
>>>>>>> 30aaa3f7
    return infilled_data


def implement_user_fixes(
    config: inputs.DLitConfig,
    dlog_data: global_classes.DLogData,
    auxiliary_data: global_classes.AuxiliaryData,
    plot_graphs: bool,
) -> Optional[global_classes.DLogData]:
    """intergrates user fixes into data

    handles user preferences writes the file for the user to edit,
    reads in user fixes and outputs the data with the user fixes
    integrated. outputs None if user wishes to end program

    Parameters
    ----------
    config : inputs.DLitConfig
        config object from dlit config file
    dlog_data : global_classes.DLogData
        data to infill
    auxiliary_data : global_classes.AuxiliaryData
        auxiliary data from parser
    plot_graphs : bool
        whether to plot graphs during the data quality assessment

    Returns
    -------
    Optional[global_classes.DLogData]
        infilled data, None if user wishes to end program
    """

    # determines if user wishes to infill using exisiting file
    if os.path.exists(config.infill.user_input_path):
        modification_file_ready = utilities.y_n_user_input(
<<<<<<< HEAD
            f"A file already exists at {config.infill.user_input_path}."
            " Does this contain the fixes you wish to implement? (Y/N)\n")
=======
            f"A file already exists at {config.user_input_path}."
            " Does this contain the fixes you wish to implement? (Y/N)\n"
        )
>>>>>>> 30aaa3f7
    else:
        modification_file_ready = False

    # adds filter columns without producing report

    if modification_file_ready:
        user_changes = True
        LOG.info(
<<<<<<< HEAD
            f"Existing file {config.infill.user_input_path} set as user infill input.")
    else:
=======
            f"Existing file {config.user_input_path} set as user infill input."
        )
    else:

>>>>>>> 30aaa3f7
        pre_user_fix_path = config.output_folder / "01_pre_user_fix"
        pre_user_fix_path.mkdir(exist_ok=True)

        analyse.data_report(
            dlog_data,
<<<<<<< HEAD
            pre_user_fix_path/"pre_user_fix_data_report.xlsx",
            pre_user_fix_path,
=======
            pre_user_fix_path / "pre_user_fix_data_report.xlsx",
            config.output_folder,
>>>>>>> 30aaa3f7
            auxiliary_data,
            plot_graphs,
            True,
        )

        LOG.info(
            f"Intial data quality report saved as {pre_user_fix_path}"
        )

        # checks if user wishes to infill data
        user_changes = utilities.y_n_user_input(
            "Do you wish to "
            "manually fix data before it is infilled? (Y/N)\n"
        )

        if user_changes:
            if os.path.exists(config.infill.user_input_path):
                LOG.info("Creating file for user to edit.")
                # pauses to allow user to save existing file
<<<<<<< HEAD
                input(f"Overwriting {config.infill.user_input_path},"
                    " if you wish to store any changes made"
                    ", please make a copy with a different name and press enter, otherwise press"
                    " enter.")

            user_input_file_builder(
                config.infill.user_input_path, dlog_data)

            # allows user to end program to to edit data
            end_program = utilities.y_n_user_input(f"A file has been created at "
                f"{config.infill.user_input_path} for you to manually infill data. Would "
                "you like to end the program and rerun when you have finished? Y "
                "(end the program, modify the data then rerun) or N (data has been"
                " modified)\n")
=======
                input(
                    f"Overwriting {config.user_input_path}, if you wish to store any changes made"
                    ", please make a copy with a different name and press enter, otherwise press"
                    " enter."
                )

            user_input_file_builder(config.user_input_path, dlog_data)

            # allows user to end program to to edit data
            end_program = utilities.y_n_user_input(
                f"A file has been created at "
                f"{config.user_input_path} for you to manually infill data. Would "
                "you like to end the program and rerun when you have finished? Y "
                "(end the program, modify the data then rerun) or N (data has been"
                " modified)\n"
            )
>>>>>>> 30aaa3f7

            if end_program:
                LOG.info("Ending program")
                return None

    if user_changes:
        LOG.info("Implementing user fixes")
        infilled_data = infill_user_inputs(
<<<<<<< HEAD
            dict((k, utilities.to_dict(dlog_data)[k]) for k in (
                ["residential", "employment", "mixed"])),
            config.infill.user_input_path)
        converted_infilled_data = utilities.to_dlog_data(infilled_data, dlog_data.lookup)
=======
            dict(
                (k, utilities.to_dict(dlog_data)[k])
                for k in (["residential", "employment", "mixed"])
            ),
            config.user_input_path,
        )
        converted_infilled_data = utilities.to_dlog_data(
            infilled_data, dlog_data.lookup
        )
>>>>>>> 30aaa3f7
        return converted_infilled_data
    return dlog_data


def create_user_changes_audit(
    file_path: pathlib.Path,
    input_modified: global_classes.DLogData,
    input_original: global_classes.DLogData,
) -> None:
    """create user audit of changes implemented by the user

    produces an excel spreadsheet of the changed rows of
    input_modified when compared to input original, with the changed
    values highlighted in red.

    Parameters
    ----------
    file_path : pathlib.Path
        location to output audit file
    input_modified : global_classes.DLogData
        user modified data
    input_original : global_classes.DLogData
        original data
    """
    modified = utilities.to_dict(input_modified)
    original = utilities.to_dict(input_original)
    # Iterate over the dictionaries
    modified_colour_coded = {}

    pd.options.display.float_format = "{:.3f}".format
    for key, value in modified.items():
        modified_colour = value.copy()

        # convert to lists and datetime strings
        modified_colour = modified_colour.applymap(
            convert_list_to_string
        )
        original_df = original[key].applymap(convert_list_to_string)

        datetime_columns = modified_colour.select_dtypes(
            include="datetime"
        ).columns
        modified_colour[datetime_columns] = modified_colour[
            datetime_columns
        ].astype("string")
        original_df[datetime_columns] = original_df[
            datetime_columns
        ].astype("string")

        # seperate out numeric

        modified_number = modified_colour.select_dtypes(
            include="number"
        )
        original_number = original_df.select_dtypes(include="number")

        # use np.isclose() to solve rounding errors

        differences_number = np.isclose(
            modified_number,
            original_number,
            rtol=1e-4,
            atol=0.001,
            equal_nan=True,
        )

        differences_number = pd.DataFrame(
            differences_number, columns=modified_number.columns
        )

        # seperate out other

        modified_other = modified_colour.select_dtypes(exclude="number")
        original_other = original_df.select_dtypes(exclude="number")

        # replace nans with ""

        modified_other = modified_other.fillna("")
        original_other = original_other.fillna("")

        differences_other = modified_other.eq(original_other)

        # mash numerical and other back together
        differences = pd.concat(
            [differences_number, differences_other], axis=1
        )

        # reorder to match the df
        differences = differences[modified_colour.columns]

        # just get modified values
        modified_colour = modified_colour[~differences.all(axis=1)]
        # apply colour map
        modified_colour_coded[key] = modified_colour.style.apply(
            color_different_red,
            axis=None,
            differences=differences[~differences.all(axis=1)],
        )
    utilities.write_to_excel(file_path, modified_colour_coded)


<<<<<<< HEAD
def color_different_red(_:pd.DataFrame,
    differences:pd.DataFrame)->pd.DataFrame:
    """used to highlight values in red based on a array of bools
=======
def color_different_red(
    _: pd.DataFrame, differences: pd.DataFrame
) -> pd.DataFrame:
    """used to highlight values in red based on a array of bools 
>>>>>>> 30aaa3f7

    used when formatting an excel spread sheet

    Parameters
    ----------
    _ : pd.DataFrame
        not used
    differences : pd.DataFrame
        bool array with same dimensions as the dataframe for which this
        is applied

    Returns
    -------

    pd.DataFrame
        array of colours used to apply formatting in an excel spread sheet
    """
    output = np.where(differences, "", "background-color: red")
    return output


def convert_list_to_string(value: list[str]) -> str:
    """converts a list of strings to a string

    seperates values with ", "

    Parameters
    ----------
    value : list[str]

    Returns
    -------
    str
        list converted to string
    """
    if isinstance(value, list):
        return ", ".join(value)
    return value<|MERGE_RESOLUTION|>--- conflicted
+++ resolved
@@ -19,15 +19,8 @@
 LOG = logging.getLogger(__name__)
 
 
-<<<<<<< HEAD
 def user_input_file_builder(path: pathlib.Path, input_data: global_classes.DLogData) -> None:
     """builds file for user to edit
-=======
-def user_input_file_builder(
-    path: pathlib.Path, input_data: global_classes.DLogData
-) -> None:
-    """builds file for user to edit 
->>>>>>> 30aaa3f7
 
     file can then be read and edits integrated into data
 
@@ -115,13 +108,8 @@
                 infilled_data[key].update(data_subset)
             else:
                 raise ValueError(
-<<<<<<< HEAD
                     f"values in {uneditable_columns[key]} within {modified_path}"
                     " have been modified, these values must remain constant")
-=======
-                    f"values in {uneditable_columns[key]} within {modified_path} have been modified, these values must remain constant"
-                )
->>>>>>> 30aaa3f7
     return infilled_data
 
 
@@ -157,14 +145,8 @@
     # determines if user wishes to infill using exisiting file
     if os.path.exists(config.infill.user_input_path):
         modification_file_ready = utilities.y_n_user_input(
-<<<<<<< HEAD
             f"A file already exists at {config.infill.user_input_path}."
             " Does this contain the fixes you wish to implement? (Y/N)\n")
-=======
-            f"A file already exists at {config.user_input_path}."
-            " Does this contain the fixes you wish to implement? (Y/N)\n"
-        )
->>>>>>> 30aaa3f7
     else:
         modification_file_ready = False
 
@@ -173,27 +155,15 @@
     if modification_file_ready:
         user_changes = True
         LOG.info(
-<<<<<<< HEAD
             f"Existing file {config.infill.user_input_path} set as user infill input.")
     else:
-=======
-            f"Existing file {config.user_input_path} set as user infill input."
-        )
-    else:
-
->>>>>>> 30aaa3f7
         pre_user_fix_path = config.output_folder / "01_pre_user_fix"
         pre_user_fix_path.mkdir(exist_ok=True)
 
         analyse.data_report(
             dlog_data,
-<<<<<<< HEAD
             pre_user_fix_path/"pre_user_fix_data_report.xlsx",
             pre_user_fix_path,
-=======
-            pre_user_fix_path / "pre_user_fix_data_report.xlsx",
-            config.output_folder,
->>>>>>> 30aaa3f7
             auxiliary_data,
             plot_graphs,
             True,
@@ -213,7 +183,6 @@
             if os.path.exists(config.infill.user_input_path):
                 LOG.info("Creating file for user to edit.")
                 # pauses to allow user to save existing file
-<<<<<<< HEAD
                 input(f"Overwriting {config.infill.user_input_path},"
                     " if you wish to store any changes made"
                     ", please make a copy with a different name and press enter, otherwise press"
@@ -228,24 +197,6 @@
                 "you like to end the program and rerun when you have finished? Y "
                 "(end the program, modify the data then rerun) or N (data has been"
                 " modified)\n")
-=======
-                input(
-                    f"Overwriting {config.user_input_path}, if you wish to store any changes made"
-                    ", please make a copy with a different name and press enter, otherwise press"
-                    " enter."
-                )
-
-            user_input_file_builder(config.user_input_path, dlog_data)
-
-            # allows user to end program to to edit data
-            end_program = utilities.y_n_user_input(
-                f"A file has been created at "
-                f"{config.user_input_path} for you to manually infill data. Would "
-                "you like to end the program and rerun when you have finished? Y "
-                "(end the program, modify the data then rerun) or N (data has been"
-                " modified)\n"
-            )
->>>>>>> 30aaa3f7
 
             if end_program:
                 LOG.info("Ending program")
@@ -254,22 +205,10 @@
     if user_changes:
         LOG.info("Implementing user fixes")
         infilled_data = infill_user_inputs(
-<<<<<<< HEAD
             dict((k, utilities.to_dict(dlog_data)[k]) for k in (
                 ["residential", "employment", "mixed"])),
             config.infill.user_input_path)
         converted_infilled_data = utilities.to_dlog_data(infilled_data, dlog_data.lookup)
-=======
-            dict(
-                (k, utilities.to_dict(dlog_data)[k])
-                for k in (["residential", "employment", "mixed"])
-            ),
-            config.user_input_path,
-        )
-        converted_infilled_data = utilities.to_dlog_data(
-            infilled_data, dlog_data.lookup
-        )
->>>>>>> 30aaa3f7
         return converted_infilled_data
     return dlog_data
 
@@ -371,16 +310,9 @@
     utilities.write_to_excel(file_path, modified_colour_coded)
 
 
-<<<<<<< HEAD
 def color_different_red(_:pd.DataFrame,
     differences:pd.DataFrame)->pd.DataFrame:
     """used to highlight values in red based on a array of bools
-=======
-def color_different_red(
-    _: pd.DataFrame, differences: pd.DataFrame
-) -> pd.DataFrame:
-    """used to highlight values in red based on a array of bools 
->>>>>>> 30aaa3f7
 
     used when formatting an excel spread sheet
 
@@ -416,6 +348,7 @@
     str
         list converted to string
     """
+    """
     if isinstance(value, list):
         return ", ".join(value)
     return value