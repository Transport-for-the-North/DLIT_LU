"""parses the DLog data and auxiliary data
"""
# standard imports
import pathlib
import logging
from typing import Optional

# third party imports
import pandas as pd
import geopandas as gpd

# local imports
from dlit_lu import global_classes, inputs

# constants
LOG = logging.getLogger(__name__)


def parse_dlog(config: inputs.DLitConfig) -> global_classes.DLogData:
    """parses the dlog excel spreadsheet

    creates a pd.DataFrame for each of the sheets and creates a DLogData object

    Parameters
    ----------
    config: inputs.DLit.Config
        config object generated from the config yaml file

    Returns
    -------
    global_classes.DLogData
        the parsed data
    """
    # read in column names
<<<<<<< HEAD

    column_names = pd.read_csv(config.infill.dlog_column_names_path)

    res_column_names = column_names.loc[:, "residential_column_names"].dropna(how="any").tolist()
    emp_column_names = column_names.loc[:, "employment_column_names"].dropna(how="any").tolist()
    mix_column_names = column_names.loc[:, "mixed_column_names"].dropna(how="any").tolist()
    #column to remove from data
    ignore_columns = column_names.loc[:, "ignore_column_names"].dropna(how="any").tolist()

    #parse sheets
    LOG.info("Parsing Residential sheet")
    residential_data = parse_sheet(
        config.dlog_input_file,
        config.infill.residential_sheet_name,
        2,
        res_column_names,
        ignore_columns)
    LOG.info("Parsing Employment sheet")
    employment_data = parse_sheet(
        config.dlog_input_file,
        config.infill.employment_sheet_name,
        2,
        emp_column_names,
        ignore_columns,
        )
    LOG.info("Parsing Mixed sheet")
    mixed_data = parse_sheet(
        config.dlog_input_file,
        config.infill.mixed_sheet_name,
        2,
        mix_column_names,
        ignore_columns,
        )
=======
    res_column_names = (
        pd.read_csv(config.residential_column_names_path)
        .iloc[:, 0]
        .tolist()
    )
    emp_column_names = (
        pd.read_csv(config.employment_column_names_path)
        .iloc[:, 0]
        .tolist()
    )
    mix_column_names = (
        pd.read_csv(config.mixed_column_names_path).iloc[:, 0].tolist()
    )

    # read in column to remove from data
    ignore_columns = (
        pd.read_csv(config.ignore_columns_path)
        .iloc[:, 0]
        .str.lower()
        .tolist()
    )

    # parse sheets
    LOG.info("Parsing Residential sheet")
    residential_data = parse_sheet(
        config.dlog_input_file,
        config.residential_sheet_name,
        2,
        res_column_names,
        ignore_columns,
    )
    LOG.info("Parsing Employment sheet")
    employment_data = parse_sheet(
        config.dlog_input_file,
        config.employment_sheet_name,
        2,
        emp_column_names,
        ignore_columns,
    )
    LOG.info("Parsing Mixed sheet")
    mixed_data = parse_sheet(
        config.dlog_input_file,
        config.mixed_sheet_name,
        2,
        mix_column_names,
        ignore_columns,
    )
>>>>>>> 30aaa3f7
    LOG.info("Parsing Lookup sheet")
    lookup = parse_lookup(
        config.dlog_input_file, config.lookups_sheet_name
    )

    data_output = global_classes.DLogData(
        combined_data=None,
        residential_data=residential_data,
        employment_data=employment_data,
        mixed_data=mixed_data,
        lookup=lookup,
    )
    return data_output
def parse_land_use_input(config: inputs.DLitConfig)->global_classes.DLogData:
    """Parse land use input data from a given input path.

    Parameters:
    ----------
    config (inputs.DLitConfig): Input configuration object

    Returns:
    ----------
    data_output (global_classes.DLogData): Parsed land use data in a DLogData object

    """
    LOG.info(f"Parsing {str(config.land_use.land_use_input)}")
    #parse sheets
    LOG.info("Parsing Residential sheet")
    residential_data = parse_sheet(
        config.land_use.land_use_input, "residential")
    LOG.info("Parsing Employment sheet")
    employment_data = parse_sheet(
        config.land_use.land_use_input, "employment")
    LOG.info("Parsing Mixed sheet")
    mixed_data = parse_sheet(
        config.land_use.land_use_input, "mixed")
    LOG.info("Parsing Lookup sheet")
    lookup = parse_lookup(config.dlog_input_file, config.lookups_sheet_name)
    LOG.info("Parsing land use splits")
    existing_split = pd.read_csv(config.existing_luc_split_path)
    proposed_split = pd.read_csv(config.proposed_luc_split_path)

    existing_split.columns = existing_split.columns.str.lower()
    proposed_split.columns = proposed_split.columns.str.lower()

    for frame in [
        residential_data,
        employment_data,
        mixed_data,
        existing_split,
        proposed_split,
        ]:
        if "unnamed: 0" in frame.columns:
            frame.drop(columns = ["unnamed: 0"], inplace = True)

    data_output = global_classes.DLogData(
        combined_data=None,
        residential_data=residential_data,
        employment_data=employment_data,
        mixed_data=mixed_data,
        lookup=lookup,
        existing_land_use_split=existing_split,
        proposed_land_use_split=proposed_split,
    )
    return data_output

def parse_sheet(
    input_file_path: pathlib.Path,
    sheet_name: str,
    skip_rows: int = 0,
    column_names: Optional[list[str]] = None,
    ignore_columns: Optional[list[str]] = None,
) -> pd.DataFrame:
    """parses a sheet in a excel spread sheet

    Parameters
    ----------
    input_file_path : pathlib.Path
        the excel file to parse
    sheet_name : str
        the name of the sheet to parse
    skip_rows : int
        number of rows to skip
    column_names : Optional[list[str]] optional
        , by default None
        the column names of the excel spread sheet
    ignore_columns : Optional[list[str]] optional
        , by default None
        the column names of columns that will be returned in the
        output. If None all columns are returned

    Returns
    -------
    pd.DataFrame
        sheet parsed into dataframe
    """
    data = pd.read_excel(
        input_file_path,
        sheet_name=sheet_name,
        engine="openpyxl",
        skiprows=skip_rows,
    )
    data["existing_land_use"] = parse_landuse_codes(
        data["existing_land_use"]
    )
    data["proposed_land_use"] = parse_landuse_codes(
        data["proposed_land_use"]
    )

    if column_names is not None:
        data.columns = [name.lower() for name in column_names]
    else:
        data.columns = data.columns.str.lower()

    if ignore_columns is not None:
        data = data.drop(columns=[name.lower() for name in ignore_columns])

    return data


def parse_landuse_codes(codes: pd.Series) -> pd.Series:
    """parses the land use code columns into lists

    some formatting ammendments to aid parsing and analysis

    Parameters
    ----------
    codes : pd.Series
        a land use code column of strings

    Returns
    -------
    pd.Series
        a land use code column parsed into a list
    """

    codes = codes.astype("string")
    codes = codes.str.lower()
    codes = (
        codes.str.replace("and", ",")
        .str.replace("/", ",")
        .str.replace(r"\s+", "")
    )
    codes = (
        codes.str.replace("[", "")
        .str.replace("]", "")
        .str.replace("'", "")
    )
    codes = codes.str.split(",")
    return codes


def parse_lookup(
    input_file_path: pathlib.Path, lookup_sheet_name: str
) -> global_classes.Lookup:
    """parses the lookup tables from the lookup sheet
    Parameters
    ----------
    input_file_path : pathlib.Path
        DLog file path
    lookup_sheet_name : str
        the lookup sheet name within the excel document

    Returns
    -------
    Lookup:
        the lookup tables formatted within a NamedTuple
    """
    # tables column location within worksheet, doesnt unclude tables with non-standard format
    table_location = {
        "site_type": "A:B",
        "construction_status": "D:E",
        "planning_status": "G:H",
        "webtag": "J:K",
        "development_type": "M:N",
        "years": "P:Q",
        "distribution_profile": "S:T",
        "adoption_status": "X:Y",
    }
    # parse standard format sheets
    standard_format_tables = {}
    for key, value in table_location.items():
        table = pd.read_excel(
            input_file_path,
            sheet_name=lookup_sheet_name,
            engine="openpyxl",
            names=[key, "id"],
            index_col=1,
            usecols=value,
        )
        table.dropna(how="any", inplace=True)
        standard_format_tables[key] = table

    # parse no standard format sheets

    land_use_codes = pd.read_excel(
        input_file_path,
        sheet_name=lookup_sheet_name,
        engine="openpyxl",
        usecols="V",
    ).squeeze("columns")
    # ^ series as 1 col and squeeze called

    land_use_codes.dropna(how="any", inplace=True)
    land_use_codes = land_use_codes.str.lower()

    local_authority = pd.read_excel(
        input_file_path,
        sheet_name=lookup_sheet_name,
        header=None,
        engine="openpyxl",
        usecols="Z:AA",
    )
    # ^ No header in worksheet, id and value switched wrt others

    local_authority.columns = ["id", "local_authority"]
    local_authority.set_index("id", drop=True, inplace=True)
    local_authority.dropna(how="any", inplace=True)

    lookup_exit_variable = global_classes.Lookup(
        site_type=standard_format_tables["site_type"],
        construction_status=standard_format_tables[
            "construction_status"
        ],
        webtag=standard_format_tables["webtag"],
        development_type=standard_format_tables["development_type"],
        planning_status=standard_format_tables["planning_status"],
        years=standard_format_tables["years"],
        distribution_profile=standard_format_tables[
            "distribution_profile"
        ],
        land_use_codes=land_use_codes,
        adoption_status=standard_format_tables["adoption_status"],
        local_authority=local_authority,
    )
    return lookup_exit_variable


def read_auxiliary_data(
    valid_luc_path: pathlib.Path,
    known_invalid_luc_path: pathlib.Path,
    out_of_date_luc_path: pathlib.Path,
    incomplete_luc_path: pathlib.Path,
    lpa_shapefile_path: pathlib.Path,
) -> global_classes.AuxiliaryData:
    """
    reads in auxilliary data

    e.g. incorrect land use codes and LPA regions

    Parameters
    ----------
    valid_luc_path : pathlib.Path
        path to csv file containing allowed land use codes
    known_invalid_luc_path : pathlib.Path
        path to csv file that contains a lookup for known errors
        that cannot be fixed automatically.
    out_of_date_luc_path : pathlib.Path
        path to csv file that contains a lookup for out of date codes
        and their indate replacements
    incomplete_luc_path : pathlib.Path
        path to csv file that contains a lookup incomplete codes and
        their possible replacements
    lpa_shapefile_path : pathlib.Path
        path to the LPA shape file, used for analysis results graph

    Returns
    -------
    global_classes.AuxiliaryData
        auxiliary data parsed into pd.Dataframes contained within the
        object
    """
    LOG.info("Parsing auxiliary files")
    # parse land use code file
    allowed_land_use_codes = pd.read_csv(valid_luc_path)
    allowed_land_use_codes.loc[:, "land_use_codes"] = (
        allowed_land_use_codes["land_use_codes"]
        .str.lower()
        .str.replace(r"\s+", "")
    )

    # parse out of date land use codes
    out_of_date_luc = pd.read_csv(out_of_date_luc_path)
    out_of_date_luc.loc[:, "out_of_date_land_use_codes"] = (
        out_of_date_luc["out_of_date_land_use_codes"]
        .str.lower()
        .str.replace(r"\s+", "")
    )
    out_of_date_luc.loc[:, "replacement_codes"] = parse_landuse_codes(
        out_of_date_luc["replacement_codes"]
    )

    # parse incomplete land use codes
    incomplete_luc = pd.read_csv(incomplete_luc_path)
    incomplete_luc.loc[:, "incomplete_land_use_codes"] = (
        incomplete_luc["incomplete_land_use_codes"]
        .str.lower()
        .str.replace(r"\s+", "")
    )
    incomplete_luc.loc[:, "land_use_code"] = parse_landuse_codes(
        incomplete_luc["land_use_code"]
    )

    # parse known invalid land use codes
    known_invalid_luc = pd.read_csv(known_invalid_luc_path)
    known_invalid_luc.loc[:, "known_invalid_code"] = (
        known_invalid_luc["known_invalid_code"]
        .str.lower()
        .str.replace(r"\s+", "")
    )
    known_invalid_luc.loc[:, "corrected_code"] = parse_landuse_codes(
        known_invalid_luc["corrected_code"]
    )

    # parse local planning regions
    # TODO add column names to config file
    regions = gpd.read_file(lpa_shapefile_path)
    return global_classes.AuxiliaryData(
<<<<<<< HEAD
        allowed_land_use_codes, known_invalid_luc, out_of_date_luc, incomplete_luc, regions
    )

def parse_msoa(file_path:pathlib.Path)->gpd.GeoDataFrame:
    """parse msoa shape file


    Parameters
    ----------
    file_path : pathlib.Path
        file path for msoa shapefile

    Returns
    -------
    gpd.GeoDataFrame
        msoa
    """
    msoa = gpd.read_file(file_path)
    north_msoa = msoa[~msoa["north_msoa"].isna()]
    return north_msoa
    
=======
        allowed_land_use_codes,
        known_invalid_luc,
        out_of_date_luc,
        incomplete_luc,
        regions,
    )
>>>>>>> 30aaa3f7
<|MERGE_RESOLUTION|>--- conflicted
+++ resolved
@@ -32,7 +32,6 @@
         the parsed data
     """
     # read in column names
-<<<<<<< HEAD
 
     column_names = pd.read_csv(config.infill.dlog_column_names_path)
 
@@ -42,7 +41,7 @@
     #column to remove from data
     ignore_columns = column_names.loc[:, "ignore_column_names"].dropna(how="any").tolist()
 
-    #parse sheets
+    # parse sheets
     LOG.info("Parsing Residential sheet")
     residential_data = parse_sheet(
         config.dlog_input_file,
@@ -66,55 +65,6 @@
         mix_column_names,
         ignore_columns,
         )
-=======
-    res_column_names = (
-        pd.read_csv(config.residential_column_names_path)
-        .iloc[:, 0]
-        .tolist()
-    )
-    emp_column_names = (
-        pd.read_csv(config.employment_column_names_path)
-        .iloc[:, 0]
-        .tolist()
-    )
-    mix_column_names = (
-        pd.read_csv(config.mixed_column_names_path).iloc[:, 0].tolist()
-    )
-
-    # read in column to remove from data
-    ignore_columns = (
-        pd.read_csv(config.ignore_columns_path)
-        .iloc[:, 0]
-        .str.lower()
-        .tolist()
-    )
-
-    # parse sheets
-    LOG.info("Parsing Residential sheet")
-    residential_data = parse_sheet(
-        config.dlog_input_file,
-        config.residential_sheet_name,
-        2,
-        res_column_names,
-        ignore_columns,
-    )
-    LOG.info("Parsing Employment sheet")
-    employment_data = parse_sheet(
-        config.dlog_input_file,
-        config.employment_sheet_name,
-        2,
-        emp_column_names,
-        ignore_columns,
-    )
-    LOG.info("Parsing Mixed sheet")
-    mixed_data = parse_sheet(
-        config.dlog_input_file,
-        config.mixed_sheet_name,
-        2,
-        mix_column_names,
-        ignore_columns,
-    )
->>>>>>> 30aaa3f7
     LOG.info("Parsing Lookup sheet")
     lookup = parse_lookup(
         config.dlog_input_file, config.lookups_sheet_name
@@ -433,33 +383,28 @@
     # TODO add column names to config file
     regions = gpd.read_file(lpa_shapefile_path)
     return global_classes.AuxiliaryData(
-<<<<<<< HEAD
-        allowed_land_use_codes, known_invalid_luc, out_of_date_luc, incomplete_luc, regions
-    )
-
-def parse_msoa(file_path:pathlib.Path)->gpd.GeoDataFrame:
-    """parse msoa shape file
-
-
-    Parameters
-    ----------
-    file_path : pathlib.Path
-        file path for msoa shapefile
-
-    Returns
-    -------
-    gpd.GeoDataFrame
-        msoa
-    """
-    msoa = gpd.read_file(file_path)
-    north_msoa = msoa[~msoa["north_msoa"].isna()]
-    return north_msoa
-    
-=======
         allowed_land_use_codes,
         known_invalid_luc,
         out_of_date_luc,
         incomplete_luc,
         regions,
     )
->>>>>>> 30aaa3f7
+
+def parse_msoa(file_path:pathlib.Path)->gpd.GeoDataFrame:
+    """parse msoa shape file
+
+
+    Parameters
+    ----------
+    file_path : pathlib.Path
+        file path for msoa shapefile
+
+    Returns
+    -------
+    gpd.GeoDataFrame
+        msoa
+    """
+    msoa = gpd.read_file(file_path)
+    north_msoa = msoa[~msoa["north_msoa"].isna()]
+    return north_msoa
+    